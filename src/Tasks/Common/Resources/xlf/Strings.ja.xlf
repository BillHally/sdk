﻿<?xml version="1.0" encoding="utf-8"?>
<xliff xmlns="urn:oasis:names:tc:xliff:document:1.2" xmlns:xsi="http://www.w3.org/2001/XMLSchema-instance" version="1.2" xsi:schemaLocation="urn:oasis:names:tc:xliff:document:1.2 xliff-core-1.2-transitional.xsd">
  <file datatype="xml" source-language="en" target-language="ja" original="../Strings.resx">
    <body>
      <trans-unit id="AtLeastOneTargetFrameworkMustBeSpecified">
        <source>NETSDK1001: At least one possible target framework must be specified.</source>
        <target state="translated">NETSDK1001: 可能性のあるターゲット フレームワークを少なくとも 1 つ指定する必要があります。</target>
        <note>{StrBegin="NETSDK1001: "}</note>
      </trans-unit>
      <trans-unit id="CannotUseAppHostWithoutRuntimeIdentifier">
        <source>NETSDK1066: A RuntimeIdentifier must be specified to publish a framework-dependent application with an application host.</source>
        <target state="new">NETSDK1066: A RuntimeIdentifier must be specified to publish a framework-dependent application with an application host.</target>
        <note>{StrBegin="NETSDK1066: "}</note>
      </trans-unit>
      <trans-unit id="CannotUseSelfContainedWithoutAppHost">
        <source>NETSDK1067: Self-contained applications are required to use the application host. Either set SelfContained to false or set UseAppHost to true.</source>
        <target state="new">NETSDK1067: Self-contained applications are required to use the application host. Either set SelfContained to false or set UseAppHost to true.</target>
        <note>{StrBegin="NETSDK1067: "}</note>
      </trans-unit>
      <trans-unit id="FrameworkDependentAppHostRequiresVersion21">
        <source>NETSDK1068: The framework-dependent application host requires a target framework of at least 'netcoreapp2.1'.</source>
        <target state="new">NETSDK1068: The framework-dependent application host requires a target framework of at least 'netcoreapp2.1'.</target>
        <note>{StrBegin="NETSDK1068: "}</note>
      </trans-unit>
      <trans-unit id="NETFrameworkToNonBuiltInNETStandard">
        <source>NETSDK1069: This project uses a library that targets .NET Standard 1.5 or higher, and the project targets a version of .NET Framework that doesn't have built-in support for that version of .NET Standard. Visit https://aka.ms/net-standard-known-issues for a set of known issues. Consider retargeting to .NET Framework 4.7.2.</source>
        <target state="new">NETSDK1069: This project uses a library that targets .NET Standard 1.5 or higher, and the project targets a version of .NET Framework that doesn't have built-in support for that version of .NET Standard. Visit https://aka.ms/net-standard-known-issues for a set of known issues. Consider retargeting to .NET Framework 4.7.2.</target>
        <note>{StrBegin="NETSDK1069: "}</note>
      </trans-unit>
      <trans-unit id="NoCompatibleTargetFramework">
        <source>NETSDK1002: Project '{0}' targets '{2}'. It cannot be referenced by a project that targets '{1}'.</source>
        <target state="translated">NETSDK1002: プロジェクト '{0}' は、'{2}' を対象としています。'{1}' を対象とするプロジェクトは、これを参照できません。</target>
        <note>{StrBegin="NETSDK1002: "}</note>
      </trans-unit>
      <trans-unit id="InvalidFrameworkName">
        <source>NETSDK1003: Invalid framework name: '{0}'.</source>
        <target state="translated">NETSDK1003: 無効なフレームワーク名: '{0}'。</target>
        <note>{StrBegin="NETSDK1003: "}</note>
      </trans-unit>
      <trans-unit id="AssetsFileNotFound">
        <source>NETSDK1004: Assets file '{0}' not found. Run a NuGet package restore to generate this file.</source>
        <target state="translated">NETSDK1004: 資産ファイル '{0}' が見つかりません。NuGet パッケージの復元を実行して、このファイルを生成してください。</target>
        <note>{StrBegin="NETSDK1004: "}</note>
      </trans-unit>
      <trans-unit id="AssetsFileMissingTarget">
        <source>NETSDK1005: Assets file '{0}' doesn't have a target for '{1}'. Ensure that restore has run and that you have included '{2}' in the TargetFrameworks for your project.</source>
        <target state="translated">NETSDK1005: 資産ファイル '{0}' に '{1}' のターゲットがありません。復元が実行されたことと、'{2}' がプロジェクトの TargetFrameworks に含まれていることを確認してください。</target>
        <note>{StrBegin="NETSDK1005: "}</note>
      </trans-unit>
      <trans-unit id="AssetsFilePathNotRooted">
        <source>NETSDK1006: Assets file path '{0}' is not rooted. Only full paths are supported.</source>
        <target state="translated">NETSDK1006: 資産ファイル パス '{0}' にルートが指定されていません。完全パスのみがサポートされます。</target>
        <note>{StrBegin="NETSDK1006: "}</note>
      </trans-unit>
      <trans-unit id="CannotFindProjectInfo">
        <source>NETSDK1007: Cannot find project info for '{0}'. This can indicate a missing project reference.</source>
        <target state="translated">NETSDK1007: '{0}' のプロジェクト情報が見つかりません。これは、プロジェクト参照がないことを示している可能性があります。</target>
        <note>{StrBegin="NETSDK1007: "}</note>
      </trans-unit>
      <trans-unit id="MissingItemMetadata">
        <source>NETSDK1008: Missing '{0}' metadata on '{1}' item '{2}'.</source>
        <target state="translated">NETSDK1008: '{1}' 項目 '{2}' の '{0}' メタデータがありません。</target>
        <note>{StrBegin="NETSDK1008: "}</note>
      </trans-unit>
      <trans-unit id="UnrecognizedPreprocessorToken">
        <source>NETSDK1009: Unrecognized preprocessor token '{0}' in '{1}'.</source>
        <target state="translated">NETSDK1009: 認識されないプリプロセッサ トークン '{0}' が '{1}' に存在します。</target>
        <note>{StrBegin="NETSDK1009: "}</note>
      </trans-unit>
      <trans-unit id="ContentPreproccessorParameterRequired">
        <source>NETSDK1010: The '{0}' task must be given a value for parameter '{1}' in order to consume preprocessed content.</source>
        <target state="translated">NETSDK1010: 前処理されたコンテンツを使用するためには、パラメーター '{1}' の値を '{0}' タスクに指定する必要があります。</target>
        <note>{StrBegin="NETSDK1010: "}</note>
      </trans-unit>
      <trans-unit id="ProjectAssetsConsumedWithoutMSBuildProjectPath">
        <source>NETSDK1011: Assets are consumed from project '{0}', but no corresponding MSBuild project path was  found in '{1}'.</source>
        <target state="translated">NETSDK1011: プロジェクト '{0}' の資産が使用されますが、対応する MSBuild プロジェクト パスが '{1}' で見つかりませんでした。</target>
        <note>{StrBegin="NETSDK1011: "}</note>
      </trans-unit>
      <trans-unit id="UnexpectedFileType">
        <source>NETSDK1012: Unexpected file type for '{0}'. Type is both '{1}' and '{2}'.</source>
        <target state="translated">NETSDK1012: '{0}' のファイルの種類が正しくありません。種類は '{1}' と '{2}' の両方です。</target>
        <note>{StrBegin="NETSDK1012: "}</note>
      </trans-unit>
      <trans-unit id="CannotInferTargetFrameworkIdentiferAndVersion">
        <source>NETSDK1013: The TargetFramework value '{0}' was not recognized. It may be misspelled. If not, then the TargetFrameworkIdentifier and/or TargetFrameworkVersion properties must be specified explicitly.</source>
        <target state="translated">NETSDK1013: TargetFramework 値 '{0}' が認識されませんでした。つづりが間違っている可能性があります。間違っていない場合は、TargetFrameworkIdentifier または TargetFrameworkVersion プロパティ (あるいはその両方) を明示的に指定する必要があります。</target>
        <note>{StrBegin="NETSDK1013: "}</note>
      </trans-unit>
      <trans-unit id="ContentItemDoesNotProvideOutputPath">
        <source>NETSDK1014: Content item for '{0}' sets '{1}', but does not provide  '{2}' or '{3}'.</source>
        <target state="translated">NETSDK1014: '{0}' のコンテンツ項目で '{1}' が設定されていますが、'{2}' または '{3}' は指定されていません。</target>
        <note>{StrBegin="NETSDK1014: "}</note>
      </trans-unit>
      <trans-unit id="DuplicatePreprocessorToken">
        <source>NETSDK1015: The preprocessor token '{0}' has been given more than one value. Choosing '{1}' as the value.</source>
        <target state="translated">NETSDK1015: プリプロセッサ トークン '{0}' に複数の値が指定されています。値として '{1}' を選択します。</target>
        <note>{StrBegin="NETSDK1015: "}</note>
      </trans-unit>
      <trans-unit id="UnableToFindResolvedPath">
        <source>NETSDK1016: Unable to find resolved path for '{0}'.</source>
        <target state="translated">NETSDK1016: 解決された '{0}' のパスが見つかりません。</target>
        <note>{StrBegin="NETSDK1016: "}</note>
      </trans-unit>
      <trans-unit id="AssetPreprocessorMustBeConfigured">
        <source>NETSDK1017: Asset preprocessor must be configured before assets are processed.</source>
        <target state="translated">NETSDK1017: 資産を処理する前に、資産プリプロセッサを構成する必要があります。</target>
        <note>{StrBegin="NETSDK1017: "}</note>
      </trans-unit>
      <trans-unit id="InvalidNuGetVersionString">
        <source>NETSDK1018: Invalid NuGet version string: '{0}'.</source>
        <target state="translated">NETSDK1018: 無効な NuGet バージョン文字列: '{0}'。</target>
        <note>{StrBegin="NETSDK1018: "}</note>
      </trans-unit>
      <trans-unit id="DuplicateItemsError">
        <source>NETSDK1022: Duplicate '{0}' items were included. The .NET SDK includes '{0}' items from your project directory by default. You can either remove these items from your project file, or set the '{1}' property to '{2}' if you want to explicitly include them in your project file. For more information, see {4}. The duplicate items were: {3}</source>
        <target state="translated">NETSDK1022: 重複する '{0}' 個のアイテムが含められました。.NET SDK には、既定でプロジェクト ディレクトリからのアイテムが '{0}' 個含まれています。これらのアイテムをプロジェクト ファイルから削除するか、'{1}' プロパティを '{2}' に設定してプロジェクト ファイルに明示的に含めることができます。詳細については、{4} をご覧ください。重複するアイテムは、{3} でした。</target>
        <note>{StrBegin="NETSDK1022: "}</note>
      </trans-unit>
      <trans-unit id="PackageReferenceOverrideWarning">
        <source>NETSDK1023: A PackageReference for '{0}' was included in your project. This package is implicitly referenced by the .NET SDK and you do not typically need to reference it from your project. For more information, see {1}</source>
        <target state="translated">NETSDK1023: '{0}' の PackageReference がプロジェクトに含められました。このパッケージは .NET SDK によって暗黙的に参照されるため、通常はプロジェクトから参照する必要がありません。詳細については、{1} をご覧ください。</target>
        <note>{StrBegin="NETSDK1023: "}</note>
      </trans-unit>
      <trans-unit id="IncorrectPackageRoot">
        <source>NETSDK1020: Package Root {0} was incorrectly given for Resolved library {1}</source>
        <target state="translated">NETSDK1020: 解決されたライブラリ {1} に対して指定されたパッケージ ルート {0} が正しくありません。</target>
        <note>{StrBegin="NETSDK1020: "}</note>
      </trans-unit>
      <trans-unit id="MultipleFilesResolved">
        <source>NETSDK1021: More than one file found for {0}</source>
        <target state="translated">NETSDK1021: {0} で複数のファイルが見つかりました。</target>
        <note>{StrBegin="NETSDK1021: "}</note>
      </trans-unit>
      <trans-unit id="FolderAlreadyExists">
        <source>NETSDK1024: Folder '{0}' already exists either delete it or provide a different ComposeWorkingDir</source>
        <target state="translated">NETSDK1024: フォルダー '{0}' が既に存在します。そのフォルダーを削除するか、別の ComposeWorkingDir を指定してください。</target>
        <note>{StrBegin="NETSDK1024: "}</note>
      </trans-unit>
      <trans-unit id="ParsingFiles">
        <source>NETSDK1026: Parsing the Files : '{0}'</source>
        <target state="translated">NETSDK1026: 次のファイルを解析しています: '{0}'</target>
        <note>{StrBegin="NETSDK1026: "}</note>
      </trans-unit>
      <trans-unit id="PackageInfoLog">
        <source>NETSDK1027: Package Name='{0}', Version='{1}' was parsed</source>
        <target state="translated">NETSDK1027: パッケージ名='{0}'、バージョン='{1}' が解析されました</target>
        <note>{StrBegin="NETSDK1027: "}</note>
      </trans-unit>
      <trans-unit id="RuntimeIdentifierWasNotSpecified">
        <source>NETSDK1028: Specify a RuntimeIdentifier</source>
        <target state="translated">NETSDK1028: RuntimeIdentifier の指定</target>
        <note>{StrBegin="NETSDK1028: "}</note>
      </trans-unit>
      <trans-unit id="IncorrectTargetFormat">
        <source>NETSDK1025: WRThe target manifest {0} provided is of not the correct format</source>
        <target state="translated">NETSDK1025: 指定されたターゲット マニフェスト {0} の形式が正しくありません</target>
        <note>{StrBegin="NETSDK1025: "}</note>
      </trans-unit>
      <trans-unit id="AppHostHasBeenModified">
        <source>NETSDK1029: Unable to use '{0}' as application host executable as it does not contain the expected placeholder byte sequence '{1}' that would mark where the application name would be written.</source>
        <target state="translated">NETSDK1029: '{0}' は、本来アプリケーション名が書き込まれる場所を示す、必要なプレースホルダー バイト シーケンス '{1}' が含まれていないため、実行可能アプリケーション ホストとして使用できません。</target>
        <note>{StrBegin="NETSDK1029: "}</note>
      </trans-unit>
      <trans-unit id="FileNameIsTooLong">
        <source>NETSDK1030: Given file name '{0}' is longer than 1024 bytes</source>
        <target state="translated">NETSDK1030: 指定されたファイル名 '{0}' の長さが 1024 バイトを超えています。</target>
        <note>{StrBegin="NETSDK1030: "}</note>
      </trans-unit>
      <trans-unit id="CannotHaveSelfContainedWithoutRuntimeIdentifier">
        <source>NETSDK1031: It is not supported to build or publish a self-contained application without specifying a RuntimeIdentifier.  Please either specify a RuntimeIdentifier or set SelfContained to false.</source>
        <target state="translated">NETSDK1031: RuntimeIdentifier を指定せずに自己完結型アプリケーションをビルドおよび発行することはサポートされていません。RuntimeIdentifier を指定するか SelfContained を false に設定してください。</target>
        <note>{StrBegin="NETSDK1031: "}</note>
      </trans-unit>
      <trans-unit id="ChoosingAssemblyVersion">
        <source>NETSDK1033: Choosing '{0}' because AssemblyVersion '{1}' is greater than '{2}'.</source>
        <target state="translated">NETSDK1033: AssemblyVersion '{1}' が '{2}' より大きいため、'{0}' を選択しています。</target>
        <note>{StrBegin="NETSDK1033: "}</note>
      </trans-unit>
      <trans-unit id="ChoosingFileVersion">
        <source>NETSDK1034: Choosing '{0}' because file version '{1}' is greater than '{2}'.</source>
        <target state="translated">NETSDK1034: ファイルのバージョン '{1}' が '{2}' より大きいため、'{0}' を選択しています。</target>
        <note>{StrBegin="NETSDK1034: "}</note>
      </trans-unit>
      <trans-unit id="ChoosingPlatformItem">
        <source>NETSDK1035: Choosing '{0}' because it is a platform item.</source>
        <target state="translated">NETSDK1035: '{0}' はプラットフォーム項目であるため、これを選択しています。</target>
        <note>{StrBegin="NETSDK1035: "}</note>
      </trans-unit>
      <trans-unit id="ChoosingPreferredPackage">
        <source>NETSDK1036: Choosing '{0}' because it comes from a package that is preferred.</source>
        <target state="translated">NETSDK1036: '{0}' は優先されるパッケージからのものであるため、これを選択しています。</target>
        <note>{StrBegin="NETSDK1036: "}</note>
      </trans-unit>
      <trans-unit id="ConflictCouldNotDetermineWinner">
        <source>NETSDK1037: Could not determine winner due to equal file and assembly versions.</source>
        <target state="translated">NETSDK1037: ファイルとアセンブリのバージョンが等しいため、勝者を判別できませんでした。</target>
        <note>{StrBegin="NETSDK1037: "}</note>
      </trans-unit>
      <trans-unit id="CouldNotDetermineWinner_DoesntExist">
        <source>NETSDK1038: Could not determine winner because '{0}' does not exist.</source>
        <target state="translated">NETSDK1038: '{0}' が存在しないため勝者を判別できませんでした。</target>
        <note>{StrBegin="NETSDK1001: "}</note>
      </trans-unit>
      <trans-unit id="CouldNotDetermineWinner_FileVersion">
        <source>NETSDK1039: Could not determine a winner because '{0}' has no file version.</source>
        <target state="translated">NETSDK1039: '{0}' にファイルのバージョンがないため勝者を判別できませんでした。</target>
        <note>{StrBegin="NETSDK1039: "}</note>
      </trans-unit>
      <trans-unit id="CouldNotDetermineWinner_NotAnAssembly">
        <source>NETSDK1040: Could not determine a winner because '{0}' is not an assembly.</source>
        <target state="translated">NETSDK1040: '{0}' がアセンブリでないため勝者を判別できませんでした。</target>
        <note>{StrBegin="NETSDK1040: "}</note>
      </trans-unit>
      <trans-unit id="EncounteredConflict">
        <source>NETSDK1041: Encountered conflict between '{0}' and '{1}'.</source>
        <target state="translated">NETSDK1041: '{0}' と '{1}' の間で競合が発生しました。</target>
        <note>{StrBegin="NETSDK1041: "}</note>
      </trans-unit>
      <trans-unit id="CouldNotLoadPlatformManifest">
        <source>NETSDK1042: Could not load PlatformManifest from '{0}' because it did not exist.</source>
        <target state="translated">NETSDK1042: 存在しなかったため、'{0}' から PlatformManifest を読み込めませんでした。</target>
        <note>{StrBegin="NETSDK1042: "}</note>
      </trans-unit>
      <trans-unit id="ErrorParsingPlatformManifest">
        <source>NETSDK1043: Error parsing PlatformManifest from '{0}' line {1}.  Lines must have the format {2}.</source>
        <target state="translated">NETSDK1043: '{0}' 行 {1} からの PlatformManifest の解析でエラーが発生しました。行の形式は {2} である必要があります。</target>
        <note>{StrBegin="NETSDK1043: "}</note>
      </trans-unit>
      <trans-unit id="ErrorParsingPlatformManifestInvalidValue">
        <source>NETSDK1044: Error parsing PlatformManifest from '{0}' line {1}.  {2} '{3}' was invalid.</source>
        <target state="translated">NETSDK1044: '{0}' 行 {1} からの PlatformManifest の解析でエラーが発生しました。{2} '{3}' は無効でした。</target>
        <note>{StrBegin="NETSDK1044: "}</note>
      </trans-unit>
      <trans-unit id="UnsupportedFramework">
        <source>NETSDK1019: {0} is an unsupported framework.</source>
        <target state="translated">NETSDK1019: {0} は、サポートされていないフレームワークです。</target>
        <note>{StrBegin="NETSDK1019: "}</note>
      </trans-unit>
      <trans-unit id="UnsupportedTargetFrameworkVersion">
        <source>NETSDK1045: The current .NET SDK does not support targeting {0} {1}.  Either target {0} {2} or lower, or use a version of the .NET SDK that supports {0} {1}.</source>
        <target state="translated">NETSDK1045: 現在の .NET SDK は、ターゲットとする {0} {1} をサポートしていません。{0} {2} 以下をターゲットとするか、{0} {1} をサポートする .NET SDK のバージョンを使用してください。</target>
        <note>{StrBegin="NETSDK1045: "}</note>
      </trans-unit>
      <trans-unit id="AssetsFileMissingRuntimeIdentifier">
        <source>NETSDK1047: Assets file '{0}' doesn't have a target for '{1}'. Ensure that restore has run and that you have included '{2}' in the TargetFrameworks for your project. You may also need to include '{3}' in your project's RuntimeIdentifiers.</source>
        <target state="translated">NETSDK1047: 資産ファイル '{0}' に '{1}' のターゲットがありません。復元が実行されたこと、および '{2}' がプロジェクトの TargetFrameworks に含まれていることを確認してください。プロジェクトの RuntimeIdentifiers に '{3}' を組み込む必要が生じる可能性もあります。</target>
        <note>{StrBegin="NETSDK1047: "}</note>
      </trans-unit>
      <trans-unit id="TargetFrameworkWithSemicolon">
        <source>NETSDK1046: The TargetFramework value '{0}' is not valid. To multi-target, use the 'TargetFrameworks' property instead.</source>
        <target state="translated">NETSDK1046: TargetFramework 値 '{0}' が無効です。複数をターゲットとするには、代わりに 'TargetFrameworks' プロパティを使用してください。</target>
        <note>{StrBegin="NETSDK1046: "}</note>
      </trans-unit>
      <trans-unit id="SkippingAdditionalProbingPaths">
        <source>NETSDK1048: 'AdditionalProbingPaths' were specified for GenerateRuntimeConfigurationFiles, but are being skipped because 'RuntimeConfigDevPath' is empty.</source>
        <target state="translated">NETSDK1048: 'AdditionalProbingPaths' が GenerateRuntimeConfigurationFiles に指定されましたが、'RuntimeConfigDevPath' が空であるためスキップされます。</target>
        <note>{StrBegin="NETSDK1048: "}</note>
      </trans-unit>
      <trans-unit id="GetDependsOnNETStandardFailedWithException">
        <source>NETSDK1049: Resolved file has a bad image, no metadata, or is otherwise inaccessible. {0} {1}</source>
        <target state="translated">NETSDK1049: 解決されたファイルは、無効なイメージが含まれているか、メタデータが存在しないか、またはアクセスできません。{0} {1}</target>
        <note>{StrBegin="NETSDK1049: "}</note>
      </trans-unit>
      <trans-unit id="UnsupportedSDKVersionForNetStandard20">
        <source>NETSDK1050: The version of Microsoft.NET.Sdk used by this project is insufficient to support references to libraries targeting .NET Standard 1.5 or higher.  Please install version 2.0 or higher of the .NET Core SDK.</source>
        <target state="translated">NETSDK1050: このプロジェクトで使用される Microsoft.NET.Sdk のバージョンは、.NET Standard 1.5 以上を対象とするライブラリへの参照をサポートするには不十分です。.NET Core SDK のバージョン 2.0 以上をインストールしてください。</target>
        <note>{StrBegin="NETSDK1050: "}</note>
      </trans-unit>
      <trans-unit id="CannotHaveRuntimeIdentifierPlatformMismatchPlatformTarget">
        <source>NETSDK1032: The RuntimeIdentifier platform '{0}' and the PlatformTarget '{1}' must be compatible.</source>
        <target state="translated">NETSDK1032: RuntimeIdentifier プラットフォーム '{0}' と PlatformTarget '{1}' には互換性が必要です。</target>
        <note>{StrBegin="NETSDK1032: "}</note>
      </trans-unit>
      <trans-unit id="ErrorParsingFrameworkListInvalidValue">
        <source>NETSDK1051: Error parsing FrameworkList from '{0}'.  {1} '{2}' was invalid.</source>
        <target state="translated">NETSDK1051: '{0}' からの FrameworkList の解析でエラーが発生しました。{1} '{2}' が無効でした。</target>
        <note>{StrBegin="NETSDK1051: "}</note>
      </trans-unit>
      <trans-unit id="FrameworkListPathNotRooted">
        <source>NETSDK1052: Framework list file path '{0}' is not rooted. Only full paths are supported.</source>
        <target state="translated">NETSDK1052: フレームワーク リスト ファイル パス '{0}' にルートが指定されていません。完全パスのみがサポートされています。</target>
        <note>{StrBegin="NETSDK1052: "}</note>
      </trans-unit>
      <trans-unit id="PackAsToolCannotSupportSelfContained">
        <source>NETSDK1053: Pack as tool does not support self contained.</source>
        <target state="translated">NETSDK1053: Pack As ツールは自己完結型をサポートしていません。</target>
        <note>{StrBegin="NETSDK1001: "}</note>
      </trans-unit>
      <trans-unit id="UnsupportedRuntimeIdentifier">
        <source>NETSDK1056: Project is targeting runtime '{0}' but did not resolve any runtime-specific packages. This runtime may not be supported by the target framework.</source>
        <target state="translated">NETSDK1056: プロジェクトはランタイム '{0}' をターゲットとしていますが、ランタイム固有のパッケージを解決しませんでした。このランタイムはターゲットのフレームワークでサポートされていない可能性があります。</target>
        <note>{StrBegin="NETSDK1056: "}</note>
      </trans-unit>
      <trans-unit id="UsingPreviewSdkWarning">
        <source>NETSDK1057: You are working with a preview version of the .NET Core SDK. You can define the SDK version via a global.json file in the current project. More at https://go.microsoft.com/fwlink/?linkid=869452</source>
        <target state="translated">NETSDK1057: .NET Core SDK のプレビュー バージョンで作業をしています。現在のプロジェクトの global.json ファイルによって SDK バージョンを定義できます。詳細については、https://go.microsoft.com/fwlink/?linkid=869452 をご覧ください</target>
        <note>{StrBegin="NETSDK1057: "}</note>
      </trans-unit>
      <trans-unit id="InvalidItemSpecToUse">
        <source>NETSDK1058: Invalid value for ItemSpecToUse parameter: '{0}'.  This property must be blank or set to 'Left' or 'Right'</source>
        <target state="translated">NETSDK1058: ItemSpecToUse パラメーターの値が無効です: '{0}'。このプロパティは空白にするか、'Left' または 'Right' に設定する必要があります</target>
        <note>{StrBegin="NETSDK1058: "}
The following are names of parameters or literal values and should not be translated: ItemSpecToUse, Left, Right</note>
      </trans-unit>
      <trans-unit id="ProjectContainsObsoleteDotNetCliTool">
        <source>NETSDK1059: The tool '{0}' is now included in the .NET Core SDK. Information on resolving this warning is available at (https://aka.ms/dotnetclitools-in-box).</source>
        <target state="translated">NETSDK1059: ツール '{0}' は .NET Core SDK に含まれるようになりました。この警告の解決に関する情報は、(https://aka.ms/dotnetclitools-in-box) で入手できます。</target>
        <note>{StrBegin="NETSDK1059: "}</note>
      </trans-unit>
      <trans-unit id="ErrorReadingAssetsFile">
        <source>NETSDK1060: Error reading assets file: {0}</source>
        <target state="translated">NETSDK1060: アセット ファイルの読み取りでエラーが発生しました: {0}</target>
        <note>{StrBegin="NETSDK1060: "}</note>
      </trans-unit>
      <trans-unit id="MismatchedPlatformPackageVersion">
<<<<<<< HEAD
        <source>NETSDK1061: The project was restored using {0} version {1}, but with current settings, version {2} would be used instead. To resolve this issue, make sure the same settings are used for restore and for subsequent operations such as build or publish. Typically this issue can occur if the RuntimeIdentifier property is set during build or publish but not during restore. For more information, see https://aka.ms/dotnet-runtime-patch-selection.</source>
        <target state="needs-review-translation">プロジェクトは {0} バージョン {1} を使用して復元されましたが、現在の設定ではバージョン {2} を使用すべきところでした。この問題を解決するには、復元と後続の操作 (ビルドや発行など) で確実に同じ設定を使用するようにしてください。通常、この問題は、RuntimeIdentifier プロパティがビルドまたは発行の際に設定されたものの、復元の際には設定されなかったことで生じます。</target>
=======
        <source>NETSDK1061: The project was restored using {0} version {1}, but with current settings, version {2} would be used instead.  To resolve this issue, make sure the same settings are used for restore and for subsequent operations such as build or publish.  Typically this issue can occur if the RuntimeIdentifier property is set during build or publish but not during restore.</source>
        <target state="translated">NETSDK1061: プロジェクトは {0} バージョン {1} を使用して復元されましたが、現在の設定ではバージョン {2} を使用すべきところでした。この問題を解決するには、復元と後続の操作 (ビルドや発行など) で確実に同じ設定を使用するようにしてください。通常、この問題は、RuntimeIdentifier プロパティがビルドまたは発行の際に設定されたものの、復元の際には設定されなかったことで生じます。</target>
>>>>>>> f8542e15
        <note>{StrBegin="NETSDK1061: "}
{0} - Package Identifier for platform package
{1} - Restored version of platform package
{2} - Current version of platform package</note>
      </trans-unit>
      <trans-unit id="AssetsFileNotSet">
        <source>NETSDK1063: The path to the project assets file was not set. Run a NuGet package restore to generate this file.</source>
        <target state="translated">NETSDK1063: プロジェクト資産ファイルのパスが設定されていません。NuGet パッケージの復元を実行して、このファイルを生成してください。</target>
        <note>{StrBegin="NETSDK1063: "}</note>
      </trans-unit>
      <trans-unit id="DotnetToolOnlySupportNetcoreapp">
        <source>NETSDK1054: only supports .NET Core.</source>
        <target state="translated">NETSDK1054: .NET Core のみがサポートされています。</target>
        <note>{StrBegin="NETSDK1054: "}</note>
      </trans-unit>
      <trans-unit id="DotnetToolDoesNotSupportTFMLowerThanNetcoreapp21">
        <source>NETSDK1055: DotnetTool does not support target framework lower than netcoreapp2.1.</source>
        <target state="translated">NETSDK1055: DotnetTool は、netcoreapp2.1 未満のターゲット フレームワークをサポートしていません。</target>
        <note>{StrBegin="NETSDK1055: "}</note>
      </trans-unit>
      <trans-unit id="UnableToUsePackageAssetsCache">
        <source>NETSDK1062: Unable to use package assets cache due to I/O error. This can occur when the same project is built more than once in parallel. Performance may be degraded, but the build result will not be impacted.</source>
        <target state="translated">NETSDK1062: I/O エラーのため、パッケージ資産のキャッシュを使用できません。これは、同じプロジェクトが同時に複数回ビルドされるときに発生することがあります。パフォーマンスが低下する可能性がありますが、ビルドの結果には影響はありません。</target>
        <note>{StrBegin="NETSDK1062: "}</note>
      </trans-unit>
      <trans-unit id="PackageNotFound">
        <source>NETSDK1064: Package {0}, version {1} was not found. It might have been deleted since NuGet restore. Otherwise, NuGet restore might have only partially completed, which might have been due to maximum path length restrictions.</source>
        <target state="translated">NETSDK1064: パッケージ {0}、バージョン {1} が見つかりませんでした。NuGet の復元により、削除された可能性があります。それ以外の場合、NuGet の復元が最大パス長の制限のために一部分しか完了していない可能性があります。</target>
        <note>{StrBegin="NETSDK1064: "}</note>
      </trans-unit>
      <trans-unit id="CannotFindApphostForRid">
        <source>NETSDK1065: Cannot find app host for {0}. {0} could be an invalid runtime identifier (RID). For more information about RID, see https://aka.ms/rid-catalog.</source>
        <target state="translated">NETSDK1065: {0} のアプリ ホストが見つかりません。{0} は無効なランタイム識別子 (RID) である可能性があります。RID の詳細については、https://aka.ms/rid-catalog をご覧ください。</target>
        <note>{StrBegin="NETSDK1065: "}</note>
      </trans-unit>
    </body>
  </file>
</xliff><|MERGE_RESOLUTION|>--- conflicted
+++ resolved
@@ -314,13 +314,8 @@
         <note>{StrBegin="NETSDK1060: "}</note>
       </trans-unit>
       <trans-unit id="MismatchedPlatformPackageVersion">
-<<<<<<< HEAD
         <source>NETSDK1061: The project was restored using {0} version {1}, but with current settings, version {2} would be used instead. To resolve this issue, make sure the same settings are used for restore and for subsequent operations such as build or publish. Typically this issue can occur if the RuntimeIdentifier property is set during build or publish but not during restore. For more information, see https://aka.ms/dotnet-runtime-patch-selection.</source>
         <target state="needs-review-translation">プロジェクトは {0} バージョン {1} を使用して復元されましたが、現在の設定ではバージョン {2} を使用すべきところでした。この問題を解決するには、復元と後続の操作 (ビルドや発行など) で確実に同じ設定を使用するようにしてください。通常、この問題は、RuntimeIdentifier プロパティがビルドまたは発行の際に設定されたものの、復元の際には設定されなかったことで生じます。</target>
-=======
-        <source>NETSDK1061: The project was restored using {0} version {1}, but with current settings, version {2} would be used instead.  To resolve this issue, make sure the same settings are used for restore and for subsequent operations such as build or publish.  Typically this issue can occur if the RuntimeIdentifier property is set during build or publish but not during restore.</source>
-        <target state="translated">NETSDK1061: プロジェクトは {0} バージョン {1} を使用して復元されましたが、現在の設定ではバージョン {2} を使用すべきところでした。この問題を解決するには、復元と後続の操作 (ビルドや発行など) で確実に同じ設定を使用するようにしてください。通常、この問題は、RuntimeIdentifier プロパティがビルドまたは発行の際に設定されたものの、復元の際には設定されなかったことで生じます。</target>
->>>>>>> f8542e15
         <note>{StrBegin="NETSDK1061: "}
 {0} - Package Identifier for platform package
 {1} - Restored version of platform package
