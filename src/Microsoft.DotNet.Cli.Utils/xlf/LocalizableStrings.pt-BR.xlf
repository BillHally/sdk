﻿<?xml version="1.0" encoding="utf-8"?>
<xliff xmlns="urn:oasis:names:tc:xliff:document:1.2" xmlns:xsi="http://www.w3.org/2001/XMLSchema-instance" version="1.2" xsi:schemaLocation="urn:oasis:names:tc:xliff:document:1.2 xliff-core-1.2-transitional.xsd">
  <file datatype="xml" source-language="en" target-language="pt-BR" original="../LocalizableStrings.resx">
    <body>
      <trans-unit id="MalformedText">
        <source>Malformed command text '{0}'</source>
        <target state="translated">Texto do comando malformado '{0}'</target>
        <note />
      </trans-unit>
      <trans-unit id="UnableToLocateDotnetMultiplexer">
        <source>Unable to locate dotnet multiplexer</source>
        <target state="translated">Não é possível localizar o multiplexador do dotnet</target>
        <note />
      </trans-unit>
<<<<<<< HEAD
=======
      <trans-unit id="LookingForPreferCliRuntimeFile">
        <source>{0}: Looking for prefercliruntime file at `{1}`</source>
        <target state="translated">{0}: procurando o arquivo prefercliruntime em '{1}'</target>
        <note />
      </trans-unit>
      <trans-unit id="AttemptingToResolve">
        <source>{0}: attempting to resolve {1}</source>
        <target state="translated">{0}: tentando resolver {1}</target>
        <note />
      </trans-unit>
      <trans-unit id="DidNotFindAMatchingProject">
        <source>{0}: Did not find a matching project {1}.</source>
        <target state="translated">{0}: não encontrou um projeto {1} correspondente.</target>
        <note />
      </trans-unit>
      <trans-unit id="InvalidCommandResolverArguments">
        <source>{0}: invalid commandResolverArguments</source>
        <target state="translated">{0}: commandResolverArguments inválido</target>
        <note />
      </trans-unit>
      <trans-unit id="DoesNotExist">
        <source>{0}: {1} does not exist</source>
        <target state="translated">{0}: {1} não existe</target>
        <note />
      </trans-unit>
      <trans-unit id="AmbiguousCommandName">
        <source>Ambiguous command name: {0}</source>
        <target state="translated">Nome de comando ambíguo: {0}</target>
        <note />
      </trans-unit>
      <trans-unit id="ToolLibraryFound">
        <source>{0}: tool library found {1}</source>
        <target state="translated">{0}: a biblioteca de ferramentas encontrou {1}</target>
        <note />
      </trans-unit>
      <trans-unit id="MSBuildExePath">
        <source>{0}: MSBUILD_EXE_PATH = {1}</source>
        <target state="translated">{0}: MSBUILD_EXE_PATH = {1}</target>
        <note />
      </trans-unit>
      <trans-unit id="MSBuildProjectPath">
        <source>{0}: MSBuild project path = {1}</source>
        <target state="translated">{0}: caminho de projeto do MSBuild = {1}</target>
        <note />
      </trans-unit>
      <trans-unit id="MultipleProjectFilesFound">
        <source>Specify which project file to use because this '{0}' contains more than one project file.</source>
        <target state="translated">Especifique qual arquivo de projeto será usado, pois este '{0}' contém mais de um arquivo de projeto.</target>
        <note />
      </trans-unit>
      <trans-unit id="DidNotFindProject">
        <source>{0}: ProjectFactory did not find Project.</source>
        <target state="translated">{0}: ProjectFactory não encontrou o Projeto.</target>
        <note />
      </trans-unit>
      <trans-unit id="ResolvingCommandSpec">
        <source>{0}: resolving commandspec from {1} Tool Libraries.</source>
        <target state="translated">{0}: resolvendo commandspec por meio das Bibliotecas de Ferramentas de {1}.</target>
        <note />
      </trans-unit>
      <trans-unit id="FailedToResolveCommandSpec">
        <source>{0}: failed to resolve commandspec from library.</source>
        <target state="translated">{0}: falha ao resolver commandspec por meio da biblioteca.</target>
        <note />
      </trans-unit>
      <trans-unit id="AttemptingToResolveCommandSpec">
        <source>{0}: Attempting to resolve command spec from tool {1}</source>
        <target state="translated">{0}: tentando resolver commandspec por meio da ferramenta {1}</target>
        <note />
      </trans-unit>
      <trans-unit id="NuGetPackagesRoot">
        <source>{0}: nuget packages root:
{1}</source>
        <target state="translated">{0}: raiz de pacotes NuGet:
{1}</target>
        <note />
      </trans-unit>
      <trans-unit id="FoundToolLockFile">
        <source>{0}: found tool lockfile at : {1}</source>
        <target state="translated">{0}: arquivo de bloqueio de ferramenta encontrado em: {1}</target>
        <note />
      </trans-unit>
      <trans-unit id="LibraryNotFoundInLockFile">
        <source>{0}: library not found in lock file.</source>
        <target state="translated">{0}: biblioteca não encontrada no arquivo de bloqueio.</target>
        <note />
      </trans-unit>
      <trans-unit id="AttemptingToCreateCommandSpec">
        <source>{0}: attempting to create commandspec</source>
        <target state="translated">{0}: tentando criar commandspec</target>
        <note />
      </trans-unit>
      <trans-unit id="CommandSpecIsNull">
        <source>{0}: commandSpec is null.</source>
        <target state="translated">{0}: commandSpec é nulo.</target>
        <note />
      </trans-unit>
      <trans-unit id="ExpectDepsJsonAt">
        <source>{0}: expect deps.json at: {1}</source>
        <target state="translated">{0}: espera de deps.json em: {1}</target>
        <note />
      </trans-unit>
      <trans-unit id="GeneratingDepsJson">
        <source>Generating deps.json at: {0}</source>
        <target state="translated">Gerando deps.json em: {0}</target>
        <note />
      </trans-unit>
      <trans-unit id="UnableToGenerateDepsJson">
        <source>Unable to generate deps.json, it may have been already generated.  You can specify the "-d" option before the tool name for diagnostic output (for example, "dotnet -d &lt;toolname&gt;": {0}</source>
        <target state="translated">Não é possível gerar o deps.json. Ele pode já ter sido gerado. Você pode especificar a opção "-d" antes do nome da ferramenta para a saída de diagnóstico (por exemplo, "dotnet -d &lt;toolname&gt;": {0}</target>
        <note />
      </trans-unit>
      <trans-unit id="UnableToDeleteTemporaryDepsJson">
        <source>unable to delete temporary deps.json file: {0}</source>
        <target state="translated">não é possível excluir o arquivo temporário deps.json: {0}</target>
        <note />
      </trans-unit>
      <trans-unit id="VersionForPackageCouldNotBeResolved">
        <source>Version for package `{0}` could not be resolved.</source>
        <target state="translated">A versão do pacote '{0}' não pôde ser resolvida.</target>
        <note />
      </trans-unit>
>>>>>>> 8a7ff678
      <trans-unit id="FileNotFound">
        <source>File not found `{0}`.</source>
        <target state="translated">Arquivo não encontrado '{0}'.</target>
        <note />
      </trans-unit>
      <trans-unit id="ProjectNotRestoredOrRestoreFailed">
        <source>The project may not have been restored or restore failed - run `dotnet restore`</source>
        <target state="translated">O projeto pode não ter sido restaurado ou a restauração falhou – execute 'dotnet restore'</target>
        <note />
      </trans-unit>
      <trans-unit id="NoExecutableFoundMatchingCommand">
        <source>No executable found matching command "{0}". See https://aka.ms/missing-command for more information.</source>
        <target state="translated">Não foi encontrado nenhum executável correspondente ao comando "{0}". Consulte https://aka.ms/missing-command para obter mais informações.</target>
        <note />
      </trans-unit>
      <trans-unit id="WaitingForDebuggerToAttach">
        <source>Waiting for debugger to attach. Press ENTER to continue</source>
        <target state="translated">Aguardando o depurador anexar. Pressione ENTER para continuar</target>
        <note />
      </trans-unit>
      <trans-unit id="ProcessId">
        <source>Process ID: {0}</source>
        <target state="translated">ID do processo: {0}</target>
        <note />
      </trans-unit>
      <trans-unit id="CouldNotAccessAssetsFile">
        <source>Could not access assets file.</source>
        <target state="translated">Não foi possível acessar o arquivo de ativos.</target>
        <note />
      </trans-unit>
      <trans-unit id="WriteLineForwarderSetPreviously">
        <source>WriteLine forwarder set previously</source>
        <target state="translated">Encaminhador WriteLine definido anteriormente</target>
        <note />
      </trans-unit>
      <trans-unit id="AlreadyCapturingStream">
        <source>Already capturing stream!</source>
        <target state="translated">O fluxo já está sendo capturado.</target>
        <note />
      </trans-unit>
      <trans-unit id="RunningFileNameArguments">
        <source>Running {0} {1}</source>
        <target state="translated">Executando {0} {1}</target>
        <note />
      </trans-unit>
      <trans-unit id="ProcessExitedWithCode">
        <source>&lt; {0} exited with {1} in {2} ms.</source>
        <target state="translated">&lt; {0} saiu com {1} em {2} ms.</target>
        <note />
      </trans-unit>
      <trans-unit id="UnableToInvokeMemberNameAfterCommand">
        <source>Unable to invoke {0} after the command has been run</source>
        <target state="translated">Não é possível invocar {0} após a execução do comando</target>
        <note />
      </trans-unit>
      <trans-unit id="DotNetSdkInfoLabel">
        <source>.NET Core SDK (reflecting any global.json):</source>
        <target state="translated">SDK do .NET Core (refletindo qualquer global.json):</target>
        <note />
      </trans-unit>
      <trans-unit id="DotNetRuntimeInfoLabel">
        <source>Runtime Environment:</source>
        <target state="translated">Ambiente de tempo de execução:</target>
        <note />
      </trans-unit>
      <trans-unit id="EmbedAppNameInHostAppHostHasBeenModified">
        <source>Unable to use '{0}' as application host executable as it does not contain the expected placeholder byte sequence '{1}' that would mark where the application name would be written.</source>
        <target state="translated">Não é possível usar '{0}' como executável do host de aplicativo, uma vez que ele não contém a sequência de bytes de espaço reservado esperada '{1}' que marcaria o local em que o nome do aplicativo seria gravado.</target>
        <note />
      </trans-unit>
      <trans-unit id="EmbedAppNameInHostFileNameIsTooLong">
        <source>Given file name '{0}' is longer than 1024 bytes</source>
        <target state="translated">O nome de arquivo '{0}' informado tem mais de 1024 bytes</target>
        <note />
      </trans-unit>
      <trans-unit id="CannotFindCommandAvailableAsTool">
        <source>Cannot find command 'dotnet {0}', please run the following command to install

dotnet tool install --global {1}</source>
        <target state="translated">Não é possível encontrar o comando 'dotnet {0}', execute o comando a seguir para instalar

dotnet tool install --global {1}</target>
        <note />
      </trans-unit>
      <trans-unit id="DotnetCliHomeUsed">
        <source>Using home directory '{0}' set by the '{1}' environment variable.</source>
        <target state="translated">Usando o diretório inicial '{0}' definido pela variável de ambiente '{1}'.</target>
        <note />
      </trans-unit>
      <trans-unit id="DotNetSdkInfo">
        <source>.NET Core SDK</source>
        <target state="translated">SDK do .NET Core</target>
        <note />
      </trans-unit>
    </body>
  </file>
</xliff><|MERGE_RESOLUTION|>--- conflicted
+++ resolved
@@ -12,8 +12,6 @@
         <target state="translated">Não é possível localizar o multiplexador do dotnet</target>
         <note />
       </trans-unit>
-<<<<<<< HEAD
-=======
       <trans-unit id="LookingForPreferCliRuntimeFile">
         <source>{0}: Looking for prefercliruntime file at `{1}`</source>
         <target state="translated">{0}: procurando o arquivo prefercliruntime em '{1}'</target>
@@ -136,7 +134,6 @@
         <target state="translated">A versão do pacote '{0}' não pôde ser resolvida.</target>
         <note />
       </trans-unit>
->>>>>>> 8a7ff678
       <trans-unit id="FileNotFound">
         <source>File not found `{0}`.</source>
         <target state="translated">Arquivo não encontrado '{0}'.</target>
