﻿<?xml version="1.0" encoding="utf-8"?>
<xliff xmlns="urn:oasis:names:tc:xliff:document:1.2" xmlns:xsi="http://www.w3.org/2001/XMLSchema-instance" version="1.2" xsi:schemaLocation="urn:oasis:names:tc:xliff:document:1.2 xliff-core-1.2-transitional.xsd">
  <file datatype="xml" source-language="en" target-language="cs" original="../CommonLocalizableStrings.resx">
    <body>
      <trans-unit id="CommandInteractiveOptionDescription">
        <source>Allows the command to stop and wait for user input or action (for example to complete authentication).</source>
        <target state="translated">Umožňuje, aby se příkaz zastavil a počkal na vstup nebo akci uživatele (například na dokončení ověření).</target>
        <note />
      </trans-unit>
      <trans-unit id="CouldNotFindAnyProjectInDirectory">
        <source>Could not find any project in `{0}`.</source>
        <target state="translated">V {0} se nenašel žádný projekt.</target>
        <note />
      </trans-unit>
      <trans-unit id="MoreThanOneProjectInDirectory">
        <source>Found more than one project in `{0}`. Please specify which one to use.</source>
        <target state="translated">V {0} se našlo několik projektů. Vyberte prosím, jaký chcete použít.</target>
        <note />
      </trans-unit>
      <trans-unit id="ProjectAlreadyHasAreference">
        <source>Project already has a reference to `{0}`.</source>
        <target state="translated">Projekt už obsahuje odkaz na {0}.</target>
        <note />
      </trans-unit>
      <trans-unit id="ProjectReferenceCouldNotBeFound">
        <source>Project reference `{0}` could not be found.</source>
        <target state="translated">Nenašel se odkaz na projekt {0}.</target>
        <note />
      </trans-unit>
      <trans-unit id="ProjectReferenceRemoved">
        <source>Project reference `{0}` removed.</source>
        <target state="translated">Odkaz na projekt {0} byl odebrán.</target>
        <note />
      </trans-unit>
      <trans-unit id="Project">
        <source>Project</source>
        <target state="translated">Projekt</target>
        <note />
      </trans-unit>
      <trans-unit id="ProjectFile">
        <source>Project file</source>
        <target state="translated">Soubor projektu</target>
        <note />
      </trans-unit>
      <trans-unit id="Reference">
        <source>Reference</source>
        <target state="translated">Odkaz</target>
        <note />
      </trans-unit>
      <trans-unit id="ProjectReference">
        <source>Project reference</source>
        <target state="translated">Odkaz na projekt</target>
        <note />
      </trans-unit>
      <trans-unit id="PackageReference">
        <source>Package reference</source>
        <target state="translated">Odkaz na balíček</target>
        <note />
      </trans-unit>
      <trans-unit id="P2P">
        <source>Project to Project</source>
        <target state="translated">Z projektu na projekt</target>
        <note />
      </trans-unit>
      <trans-unit id="P2PReference">
        <source>Project to Project reference</source>
        <target state="translated">Odkaz mezi projekty</target>
        <note />
      </trans-unit>
      <trans-unit id="Package">
        <source>Package</source>
        <target state="translated">Balíček</target>
        <note />
      </trans-unit>
      <trans-unit id="Solution">
        <source>Solution</source>
        <target state="translated">Řešení</target>
        <note />
      </trans-unit>
      <trans-unit id="SolutionFile">
        <source>Solution file</source>
        <target state="translated">Soubor řešení</target>
        <note />
      </trans-unit>
      <trans-unit id="Executable">
        <source>Executable</source>
        <target state="translated">Ke spuštění</target>
        <note />
      </trans-unit>
      <trans-unit id="Library">
        <source>Library</source>
        <target state="translated">Knihovna</target>
        <note />
      </trans-unit>
      <trans-unit id="Program">
        <source>Program</source>
        <target state="translated">Program</target>
        <note />
      </trans-unit>
      <trans-unit id="Application">
        <source>Application</source>
        <target state="translated">Aplikace</target>
        <note />
      </trans-unit>
      <trans-unit id="ReferenceAddedToTheProject">
        <source>Reference `{0}` added to the project.</source>
        <target state="translated">Odkaz na {0} byl přidán do projektu.</target>
        <note />
      </trans-unit>
      <trans-unit id="Add">
        <source>Add</source>
        <target state="translated">Přidat</target>
        <note />
      </trans-unit>
      <trans-unit id="Remove">
        <source>Remove</source>
        <target state="translated">Odebrat</target>
        <note />
      </trans-unit>
      <trans-unit id="Delete">
        <source>Delete</source>
        <target state="translated">Odstranit</target>
        <note />
      </trans-unit>
      <trans-unit id="Update">
        <source>Update</source>
        <target state="translated">Aktualizovat</target>
        <note />
      </trans-unit>
      <trans-unit id="New">
        <source>New</source>
        <target state="translated">Nový</target>
        <note />
      </trans-unit>
      <trans-unit id="List">
        <source>List</source>
        <target state="translated">Seznam</target>
        <note />
      </trans-unit>
      <trans-unit id="Load">
        <source>Load</source>
        <target state="translated">Načíst</target>
        <note />
      </trans-unit>
      <trans-unit id="Save">
        <source>Save</source>
        <target state="translated">Uložit</target>
        <note />
      </trans-unit>
      <trans-unit id="Find">
        <source>Find</source>
        <target state="translated">Najít</target>
        <note />
      </trans-unit>
      <trans-unit id="Error">
        <source>Error</source>
        <target state="translated">Chyba</target>
        <note />
      </trans-unit>
      <trans-unit id="Warning">
        <source>Warning</source>
        <target state="translated">Upozornění</target>
        <note />
      </trans-unit>
      <trans-unit id="File">
        <source>File</source>
        <target state="translated">Soubor</target>
        <note />
      </trans-unit>
      <trans-unit id="Directory">
        <source>Directory</source>
        <target state="translated">Adresář</target>
        <note />
      </trans-unit>
      <trans-unit id="Type">
        <source>Type</source>
        <target state="translated">Typ</target>
        <note />
      </trans-unit>
      <trans-unit id="Value">
        <source>Value</source>
        <target state="translated">Hodnota</target>
        <note />
      </trans-unit>
      <trans-unit id="Group">
        <source>Group</source>
        <target state="translated">Skupina</target>
        <note />
      </trans-unit>
      <trans-unit id="XAddedToY">
        <source>{0} added to {1}.</source>
        <target state="translated">Položka {0} byla přidána do {1}.</target>
        <note />
      </trans-unit>
      <trans-unit id="XRemovedFromY">
        <source>{0} removed from {1}.</source>
        <target state="translated">Položka {0} byla odebrána z {1}.</target>
        <note />
      </trans-unit>
      <trans-unit id="XDeletedFromY">
        <source>{0} deleted from {1}.</source>
        <target state="translated">Položka {0} byla odstraněna z {1}.</target>
        <note />
      </trans-unit>
      <trans-unit id="XSuccessfullyUpdated">
        <source>{0} successfully updated.</source>
        <target state="translated">Položka {0} byla úspěšně aktualizována.</target>
        <note />
      </trans-unit>
      <trans-unit id="XIsInvalid">
        <source>{0} is invalid.</source>
        <target state="translated">Položka {0} není platná.</target>
        <note />
      </trans-unit>
      <trans-unit id="XYFoundButInvalid">
        <source>{0} `{1}` found but is invalid.</source>
        <target state="translated">Položka {0} {1} byl nalezena, ale není platná.</target>
        <note />
      </trans-unit>
      <trans-unit id="XFoundButInvalid">
        <source>`{0}` found but is invalid.</source>
        <target state="translated">Položka {0} byla nalezena, ale není platná.</target>
        <note />
      </trans-unit>
      <trans-unit id="OperationInvalid">
        <source>Operation is invalid.</source>
        <target state="translated">Operace není platná.</target>
        <note />
      </trans-unit>
      <trans-unit id="OperationXInvalid">
        <source>Operation {0} is invalid.</source>
        <target state="translated">Operace {0} není platná.</target>
        <note />
      </trans-unit>
      <trans-unit id="XNotFound">
        <source>{0} not found.</source>
        <target state="translated">Položka {0} se nenašla.</target>
        <note />
      </trans-unit>
      <trans-unit id="XOrYNotFound">
        <source>{0} or {1} not found.</source>
        <target state="translated">Položka {0} nebo {1} se nenašla.</target>
        <note />
      </trans-unit>
      <trans-unit id="XOrYNotFoundInZ">
        <source>{0} or {1} not found in `{2}`.</source>
        <target state="translated">Položka {0} nebo {1} se nenašla v {2}.</target>
        <note />
      </trans-unit>
      <trans-unit id="FileNotFound">
        <source>File `{0}` not found.</source>
        <target state="translated">Soubor {0} se nenašel.</target>
        <note />
      </trans-unit>
      <trans-unit id="XDoesNotExist">
        <source>{0} does not exist.</source>
        <target state="translated">{0} neexistuje.</target>
        <note />
      </trans-unit>
      <trans-unit id="XYDoesNotExist">
        <source>{0} `{1}` does not exist.</source>
        <target state="translated">{0} {1} neexistuje.</target>
        <note />
      </trans-unit>
      <trans-unit id="MoreThanOneXFound">
        <source>More than one {0} found.</source>
        <target state="translated">Našlo se více položek {0}.</target>
        <note />
      </trans-unit>
      <trans-unit id="XAlreadyContainsY">
        <source>{0} already contains {1}.</source>
        <target state="translated">{0} už obsahuje {1}.</target>
        <note />
      </trans-unit>
      <trans-unit id="XAlreadyContainsYZ">
        <source>{0} already contains {1} `{2}`.</source>
        <target state="translated">{0} už obsahuje {1} {2}.</target>
        <note />
      </trans-unit>
      <trans-unit id="XAlreadyHasY">
        <source>{0} already has {1}.</source>
        <target state="translated">{0} už má {1}.</target>
        <note />
      </trans-unit>
      <trans-unit id="XAlreadyHasYZ">
        <source>{0} already has {1} `{2}`.</source>
        <target state="translated">{0} už má {1} {2}.</target>
        <note />
      </trans-unit>
      <trans-unit id="XWasNotExpected">
        <source>{0} was not expected.</source>
        <target state="translated">Položka {0} nebyla očekávána.</target>
        <note />
      </trans-unit>
      <trans-unit id="XNotProvided">
        <source>{0} not provided.</source>
        <target state="translated">Položka {0} nebyla zadána.</target>
        <note />
      </trans-unit>
      <trans-unit id="SpecifyAtLeastOne">
        <source>Please specify at least one {0}.</source>
        <target state="translated">Zadejte prosím aspoň jednu položku {0}.</target>
        <note />
      </trans-unit>
      <trans-unit id="CouldNotConnectWithTheServer">
        <source>Could not connect with the server.</source>
        <target state="translated">Není možné se připojit k serveru.</target>
        <note />
      </trans-unit>
      <trans-unit id="RequiredArgumentIsInvalid">
        <source>Required argument {0} is invalid.</source>
        <target state="translated">Požadovaný argument {0} není platný.</target>
        <note />
      </trans-unit>
      <trans-unit id="OptionIsInvalid">
        <source>Option {0} is invalid.</source>
        <target state="translated">Možnost {0} není platná.</target>
        <note />
      </trans-unit>
      <trans-unit id="ArgumentIsInvalid">
        <source>Argument {0} is invalid.</source>
        <target state="translated">Argument {0} není platný.</target>
        <note />
      </trans-unit>
      <trans-unit id="RequiredArgumentNotPassed">
        <source>Required argument {0} was not provided.</source>
        <target state="translated">Požadovaný argument {0} nebyl zadán.</target>
        <note />
      </trans-unit>
      <trans-unit id="CouldNotFindProjectOrDirectory">
        <source>Could not find project or directory `{0}`.</source>
        <target state="translated">Nenašel se projekt ani adresář {0}.</target>
        <note />
      </trans-unit>
      <trans-unit id="FoundInvalidProject">
        <source>Found a project `{0}` but it is invalid.</source>
        <target state="translated">Projekt {0} se našel, ale není platný.</target>
        <note />
      </trans-unit>
      <trans-unit id="InvalidProject">
        <source>Invalid project `{0}`.</source>
        <target state="translated">Projekt {0} není platný.</target>
        <note />
      </trans-unit>
      <trans-unit id="CouldNotFindSolutionIn">
        <source>Specified solution file {0} does not exist, or there is no solution file in the directory.</source>
        <target state="translated">Zadaný soubor řešení {0} neexistuje nebo v adresáři není soubor řešení.</target>
        <note />
      </trans-unit>
      <trans-unit id="CouldNotFindSolutionOrDirectory">
        <source>Could not find solution or directory `{0}`.</source>
        <target state="translated">Nenašlo se řešení ani adresář {0}.</target>
        <note />
      </trans-unit>
      <trans-unit id="SolutionDoesNotExist">
        <source>Specified solution file {0} does not exist, or there is no solution file in the directory.</source>
        <target state="translated">Zadaný soubor řešení {0} neexistuje nebo v adresáři není soubor řešení.</target>
        <note />
      </trans-unit>
      <trans-unit id="ReferenceIsInvalid">
        <source>Reference `{0}` is invalid.</source>
        <target state="translated">Odkaz na {0} není platný.</target>
        <note />
      </trans-unit>
      <trans-unit id="SpecifyAtLeastOneReferenceToAdd">
        <source>You must specify at least one reference to add.</source>
        <target state="translated">Musíte zadat aspoň jeden odkaz, který chcete přidat.</target>
        <note />
      </trans-unit>
      <trans-unit id="PackageReferenceDoesNotExist">
        <source>Package reference `{0}` does not exist.</source>
        <target state="translated">Odkaz na balíček {0} neexistuje.</target>
        <note />
      </trans-unit>
      <trans-unit id="PackageReferenceIsInvalid">
        <source>Package reference `{0}` is invalid.</source>
        <target state="translated">Odkaz na balíček {0} není platný.</target>
        <note />
      </trans-unit>
      <trans-unit id="SpecifyAtLeastOnePackageReferenceToAdd">
        <source>You must specify at least one package to add.</source>
        <target state="translated">Musíte zadat aspoň jeden balíček, který chcete přidat.</target>
        <note />
      </trans-unit>
      <trans-unit id="PackageReferenceAddedToTheProject">
        <source>Package reference `{0}` added to the project.</source>
        <target state="translated">Odkaz na balíček {0} byl přidán do projektu.</target>
        <note />
      </trans-unit>
      <trans-unit id="ProjectAlreadyHasAPackageReference">
        <source>Project {0} already has a reference `{1}`.</source>
        <target state="translated">Projekt {0} už obsahuje odkaz na {1}.</target>
        <note />
      </trans-unit>
      <trans-unit id="PleaseSpecifyVersion">
        <source>Please specify a version of the package.</source>
        <target state="translated">Zadejte prosím verzi balíčku.</target>
        <note />
      </trans-unit>
      <trans-unit id="ProjectDoesNotExist">
        <source>Project `{0}` does not exist.</source>
        <target state="translated">Projekt {0} neexistuje.</target>
        <note />
      </trans-unit>
      <trans-unit id="ProjectIsInvalid">
        <source>Project `{0}` is invalid.</source>
        <target state="translated">Projekt {0} není platný.</target>
        <note />
      </trans-unit>
      <trans-unit id="SpecifyAtLeastOneProjectToAdd">
        <source>You must specify at least one project to add.</source>
        <target state="translated">Musíte zadat aspoň jeden projekt, který chcete přidat.</target>
        <note />
      </trans-unit>
      <trans-unit id="ProjectAddedToTheSolution">
        <source>Project `{0}` added to the solution.</source>
        <target state="translated">Projekt {0} byl přidán do řešení.</target>
        <note />
      </trans-unit>
      <trans-unit id="ReferenceNotFoundInTheProject">
        <source>Specified reference {0} does not exist in project {1}.</source>
        <target state="translated">Zadaný odkaz {0} v projektu {1} neexistuje.</target>
        <note />
      </trans-unit>
      <trans-unit id="ReferenceRemoved">
        <source>Reference `{0}` deleted from the project.</source>
        <target state="translated">Odkaz na {0} byl z projektu odstraněn.</target>
        <note />
      </trans-unit>
      <trans-unit id="SpecifyAtLeastOneReferenceToRemove">
        <source>You must specify at least one reference to remove.</source>
        <target state="translated">Musíte zadat aspoň jeden odkaz, který chcete odebrat.</target>
        <note />
      </trans-unit>
      <trans-unit id="ReferenceDeleted">
        <source>Reference `{0}` deleted.</source>
        <target state="translated">Odkaz na {0} byl odstraněn.</target>
        <note />
      </trans-unit>
      <trans-unit id="PackageReferenceNotFoundInTheProject">
        <source>Package reference `{0}` could not be found in the project.</source>
        <target state="translated">Odkaz na balíček {0} se v projektu nenašel.</target>
        <note />
      </trans-unit>
      <trans-unit id="PackageReferenceRemoved">
        <source>Reference `{0}` deleted from the project.</source>
        <target state="translated">Odkaz na {0} byl z projektu odstraněn.</target>
        <note />
      </trans-unit>
      <trans-unit id="SpecifyAtLeastOnePackageReferenceToRemove">
        <source>You must specify at least one package reference to remove.</source>
        <target state="translated">Musíte zadat aspoň jeden odkaz na balíček, který chcete odebrat.</target>
        <note />
      </trans-unit>
      <trans-unit id="PackageReferenceDeleted">
        <source>Package reference `{0}` deleted.</source>
        <target state="translated">Odkaz na balíček {0} byl odstraněn.</target>
        <note />
      </trans-unit>
      <trans-unit id="ProjectNotFoundInTheSolution">
        <source>Project `{0}` could not be found in the solution.</source>
        <target state="translated">Projekt {0} se v řešení nenašel.</target>
        <note />
      </trans-unit>
      <trans-unit id="ProjectRemoved">
        <source>Project `{0}` removed from solution.</source>
        <target state="translated">Projekt {0} byl z řešení odebrán.</target>
        <note />
      </trans-unit>
      <trans-unit id="SpecifyAtLeastOneProjectToRemove">
        <source>You must specify at least one project to remove.</source>
        <target state="translated">Musíte zadat aspoň jeden projekt, který chcete odebrat.</target>
        <note />
      </trans-unit>
      <trans-unit id="ProjectDeleted">
        <source>Project `{0}` deleted from solution.</source>
        <target state="translated">Projekt {0} byl z řešení odstraněn.</target>
        <note />
      </trans-unit>
      <trans-unit id="NoReferencesFound">
        <source>There are no {0} references in project {1}. ;; {0} is the type of the item being requested (project, package, p2p) and {1} is the object operated on (a project file or a solution file). </source>
        <target state="translated">Projekt {1} neobsahuje odkazy na {0}. ;; {0} je typ požadované položky (projekt, balíček, p2p) a {1} je používaný objekt (soubor projektu nebo soubor řešení).</target>
        <note />
      </trans-unit>
      <trans-unit id="NoProjectsFound">
        <source>No projects found in the solution.</source>
        <target state="translated">V řešení se nenašly žádné projekty.</target>
        <note />
      </trans-unit>
      <trans-unit id="PleaseSpecifyNewVersion">
        <source>Please specify new version of the package.</source>
        <target state="translated">Zadejte prosím novou verzi balíčku.</target>
        <note />
      </trans-unit>
      <trans-unit id="PleaseSpecifyWhichPackageToUpdate">
        <source>Please specify which package to update.</source>
        <target state="translated">Zadejte prosím, jaký balíček chcete aktualizovat.</target>
        <note />
      </trans-unit>
      <trans-unit id="NothingToUpdate">
        <source>Nothing to update.</source>
        <target state="translated">Nic k aktualizaci.</target>
        <note />
      </trans-unit>
      <trans-unit id="EverythingUpToDate">
        <source>Everything is already up-to-date.</source>
        <target state="translated">Všechno je aktuální.</target>
        <note />
      </trans-unit>
      <trans-unit id="PackageVersionUpdatedTo">
        <source>Version of package `{0}` updated to `{1}`.</source>
        <target state="translated">Verze balíčku {0} byla aktualizována na {1}.</target>
        <note />
      </trans-unit>
      <trans-unit id="PackageVersionUpdated">
        <source>Version of package `{0}` updated.</source>
        <target state="translated">Verze balíčku {0} byla aktualizována.</target>
        <note />
      </trans-unit>
      <trans-unit id="CouldNotUpdateTheVersion">
        <source>Could not update the version of the package `{0}`.</source>
        <target state="translated">Verzi balíčku {0} není možné aktualizovat.</target>
        <note />
      </trans-unit>
      <trans-unit id="TemplateCreatedSuccessfully">
        <source>The template {0} created successfully. Please run "dotnet restore" to get started!</source>
        <target state="translated">Šablona {0} byla úspěšně vytvořena. Začněte prosím spuštěním příkazu dotnet restore.</target>
        <note />
      </trans-unit>
      <trans-unit id="TemplateInstalledSuccesfully">
        <source>The template {0} installed successfully. You can use "dotnet new {0}" to get started with the new template.</source>
        <target state="translated">Šablona {0} byla úspěšně nainstalována. Pokud chcete začít novou šablonou, použijte příkaz dotnet new {0}.</target>
        <note />
      </trans-unit>
      <trans-unit id="TemplateCreateError">
        <source>Template {0} could not be created. Error returned was: {1}.</source>
        <target state="translated">Šablonu {0} se nepodařilo vytvořit. Vrácená chyba: {1}</target>
        <note />
      </trans-unit>
      <trans-unit id="TemplateInstallError">
        <source>Template {0} could not be installed. Error returned was: {1}.</source>
        <target state="translated">Šablonu {0} se nepodařilo nainstalovat. Vrácená chyba: {1}</target>
        <note />
      </trans-unit>
      <trans-unit id="SpecifiedNameExists">
        <source>Specified name {0} already exists. Please specify a different name.</source>
        <target state="translated">Zadaný název {0} už existuje. Zadejte prosím jiný název.</target>
        <note />
      </trans-unit>
      <trans-unit id="SpecifiedAliasExists">
        <source>Specified alias {0} already exists. Please specify a different alias.</source>
        <target state="translated">Zadaný alias {0} už existuje. Zadejte prosím jiný alias.</target>
        <note />
      </trans-unit>
      <trans-unit id="MandatoryParameterMissing">
        <source>Mandatory parameter {0} missing for template {1}. </source>
        <target state="translated">Chybí povinný parametr {0} pro šablonu {1}. </target>
        <note />
      </trans-unit>
      <trans-unit id="ProjectReferenceOneOrMore">
        <source>Project reference(s)</source>
        <target state="translated">Odkaz(y) na projekt</target>
        <note />
      </trans-unit>
      <trans-unit id="RequiredCommandNotPassed">
        <source>Required command was not provided.</source>
        <target state="translated">Požadovaný příkaz nebyl zadán.</target>
        <note />
      </trans-unit>
      <trans-unit id="MoreThanOneSolutionInDirectory">
        <source>Found more than one solution file in {0}. Please specify which one to use.</source>
        <target state="translated">V {0} se našlo několik souborů řešení. Vyberte prosím, jaký chcete použít.</target>
        <note />
      </trans-unit>
      <trans-unit id="SolutionAlreadyContainsProject">
        <source>Solution {0} already contains project {1}.</source>
        <target state="translated">Řešení {0} už obsahuje projekt {1}.</target>
        <note />
      </trans-unit>
      <trans-unit id="ArgumentsProjectOrSolutionDescription">
        <source>The project or solution to operation on. If a file is not specified, the current directory is searched.</source>
        <target state="translated">Použitý projekt nebo řešení. Pokud není soubor zadaný, prohledá se aktuální adresář.</target>
        <note />
      </trans-unit>
      <trans-unit id="CmdFramework">
        <source>FRAMEWORK</source>
        <target state="translated">FRAMEWORK</target>
        <note />
      </trans-unit>
      <trans-unit id="ProjectNotCompatibleWithFrameworks">
        <source>Project `{0}` cannot be added due to incompatible targeted frameworks between the two projects. Please review the project you are trying to add and verify that is compatible with the following targets:</source>
        <target state="translated">Projekt {0} není možné přidat, protože cílové platformy obou projektů nejsou kompatibilní. Zkontrolujte projekt, který se pokoušíte přidat, a ověřte jeho kompatibilitu s následujícími cíli:</target>
        <note />
      </trans-unit>
      <trans-unit id="ProjectDoesNotTargetFramework">
        <source>Project `{0}` does not target framework `{1}`.</source>
        <target state="translated">Projekt {0} není určený pro platformu {1}.</target>
        <note />
      </trans-unit>
      <trans-unit id="ProjectCouldNotBeEvaluated">
        <source>Project `{0}` could not be evaluated. Evaluation failed with following error:
{1}.</source>
        <target state="translated">Projekt {0} se nepodařilo vyhodnotit. Vyhodnocení selhalo s následující chybou:
{1}.</target>
        <note />
      </trans-unit>
      <trans-unit id="UnsupportedProjectType">
        <source>Project '{0}' has an unknown project type and cannot be added to the solution file. Please contact your SDK provider for support.</source>
        <target state="translated">Projekt {0} má neznámý typ projektu a nelze ho přidat do souboru řešení. K získání podpory prosím kontaktujte poskytovatele sady SDK.</target>
        <note />
      </trans-unit>
      <trans-unit id="InvalidSolutionFormatString">
        <source>Invalid solution `{0}`. {1}.</source>
        <target state="translated">Neplatné řešení {0}. {1}.</target>
        <note />
      </trans-unit>
      <trans-unit id="InvalidProjectWithExceptionMessage">
        <source>Invalid project `{0}`. {1}.</source>
        <target state="translated">Neplatný projekt {0}. {1}.</target>
        <note />
      </trans-unit>
      <trans-unit id="VerbosityOptionDescription">
        <source>Set the MSBuild verbosity level. Allowed values are q[uiet], m[inimal], n[ormal], d[etailed], and diag[nostic].</source>
        <target state="translated">Nastavuje úroveň podrobností MSBuild. Povolené hodnoty jsou q [tichý], m [minimální], n [normální], d [podrobný] a diag [diagnostický].</target>
        <note />
      </trans-unit>
      <trans-unit id="CmdVersionSuffixDescription">
        <source>Set the value of the $(VersionSuffix) property to use when building the project.</source>
        <target state="translated">Nastavuje hodnotu vlastnosti $(VersionSuffix), která se má použít při sestavování projektu.</target>
        <note />
      </trans-unit>
      <trans-unit id="ShowHelpDescription">
        <source>Show command line help.</source>
        <target state="translated">Zobrazí nápovědu příkazového řádku.</target>
        <note />
      </trans-unit>
      <trans-unit id="NoRestoreDescription">
        <source>Do not restore the project before building.</source>
        <target state="translated">Neobnoví projekt před sestavením.</target>
        <note />
      </trans-unit>
      <trans-unit id="ProjectRemovedFromTheSolution">
        <source>Project `{0}` removed from the solution.</source>
        <target state="translated">Projekt {0} byl z řešení odebrán.</target>
        <note />
      </trans-unit>
      <trans-unit id="ToolSettingsInvalidXml">
        <source>Invalid XML: {0}</source>
        <target state="translated">Neplatné XML: {0}</target>
        <note />
      </trans-unit>
      <trans-unit id="EnvironmentPathLinuxNeedLogout">
        <source>Since you just installed the .NET Core SDK, you will need to logout or restart your session before running the tool you installed.</source>
        <target state="translated">Právě jste nainstalovali sadu .NET Core SDK, bude proto nutné před spuštěním nainstalovaného nástroje se odhlásit nebo restartovat relaci.</target>
        <note />
      </trans-unit>
      <trans-unit id="EnvironmentPathOSXNeedReopen">
        <source>Since you just installed the .NET Core SDK, you will need to reopen terminal before running the tool you installed.</source>
        <target state="translated">Právě jste nainstalovali sadu .NET Core SDK, bude proto nutné před spuštěním nainstalovaného nástroje znovu otevřít terminál.</target>
        <note />
      </trans-unit>
      <trans-unit id="EnvironmentPathWindowsNeedReopen">
        <source>Since you just installed the .NET Core SDK, you will need to reopen the Command Prompt window before running the tool you installed.</source>
        <target state="translated">Právě jste nainstalovali sadu .NET Core SDK, bude proto nutné před spuštěním nainstalovaného nástroje znovu otevřít okno příkazového řádku.</target>
        <note />
      </trans-unit>
      <trans-unit id="ToolSettingsMissingCommandName">
        <source>Tool defines a command with a missing name setting.</source>
        <target state="translated">Nástroj definuje příkaz s chybějícím nastavením názvu.</target>
        <note />
      </trans-unit>
      <trans-unit id="ToolSettingsMissingEntryPoint">
        <source>Command '{0}' is missing an entry point setting.</source>
        <target state="translated">V příkazu {0} chybí nastavení vstupního bodu.</target>
        <note />
      </trans-unit>
      <trans-unit id="ToolSettingsInvalidCommandName">
        <source>Command '{0}' contains one or more of the following invalid characters: {1}.</source>
        <target state="translated">Příkaz {0} obsahuje minimálně jeden neplatný znak: {1}.</target>
        <note />
      </trans-unit>
      <trans-unit id="ToolSettingsMoreThanOneCommand">
        <source>More than one command is defined for the tool.</source>
        <target state="translated">Pro nástroj je definovaných více příkazů.</target>
        <note />
      </trans-unit>
      <trans-unit id="ToolSettingsUnsupportedRunner">
        <source>Command '{0}' uses unsupported runner '{1}'."</source>
        <target state="translated">Příkaz {0} používá nepodporovaný spouštěč {1}.</target>
        <note />
      </trans-unit>
      <trans-unit id="ToolPackageConflictPackageId">
        <source>Tool '{0}' (version '{1}') is already installed.</source>
        <target state="translated">Nástroj {0} (verze {1}) je už nainstalovaný.</target>
        <note />
      </trans-unit>
      <trans-unit id="ShellShimConflict">
        <source>Command '{0}' conflicts with an existing command from another tool.</source>
        <target state="translated">Příkaz {0} koliduje s existujícím příkazem jiného nástroje.</target>
        <note />
      </trans-unit>
      <trans-unit id="CannotCreateShimForEmptyExecutablePath">
        <source>Cannot create shell shim for an empty executable path.</source>
        <target state="translated">Pro prázdnou cestu ke spustitelnému souboru nelze vytvořit překrytí prostředí.</target>
        <note />
      </trans-unit>
      <trans-unit id="CannotCreateShimForEmptyCommand">
        <source>Cannot create shell shim for an empty command.</source>
        <target state="translated">Pro prázdný příkaz nelze vytvořit překrytí prostředí.</target>
        <note />
      </trans-unit>
      <trans-unit id="FailedToRetrieveToolConfiguration">
        <source>Failed to retrieve tool configuration: {0}</source>
        <target state="translated">Nepodařilo se načíst konfiguraci nástroje: {0}.</target>
        <note />
      </trans-unit>
      <trans-unit id="EnvironmentPathLinuxManualInstructions">
        <source>Tools directory '{0}' is not currently on the PATH environment variable.
If you are using bash, you can add it to your profile by running the following command:

cat &lt;&lt; \EOF &gt;&gt; ~/.bash_profile
# Add .NET Core SDK tools
export PATH="$PATH:{0}"
EOF

You can add it to the current session by running the following command:

export PATH="$PATH:{0}"
</source>
        <target state="translated">Adresář nástrojů {0} není aktuálně součástí proměnné prostředí PATH.
Pokud používáte bash, můžete ho přidat do svého profilu spuštěním následujícího příkazu:

cat &lt;&lt; \EOF &gt;&gt; ~/.bash_profile
# Add .NET Core SDK tools
export PATH="$PATH:{0}"
EOF

Do aktuální relace ho můžete přidat spuštěním následujícího příkazu:

export PATH="$PATH:{0}"</target>
        <note />
      </trans-unit>
      <trans-unit id="EnvironmentPathOSXManualInstructions">
        <source>Tools directory '{0}' is not currently on the PATH environment variable.
If you are using bash, you can add it to your profile by running the following command:

cat &lt;&lt; \EOF &gt;&gt; ~/.bash_profile
# Add .NET Core SDK tools
export PATH="$PATH:{0}"
EOF

You can add it to the current session by running the following command:

export PATH="$PATH:{0}"
</source>
        <target state="translated">Adresář nástrojů {0} není aktuálně součástí proměnné prostředí PATH.
Pokud používáte bash, můžete ho přidat do svého profilu spuštěním následujícího příkazu:

cat &lt;&lt; \EOF &gt;&gt; ~/.bash_profile
# Add .NET Core SDK tools
export PATH="$PATH:{0}"
EOF

Do aktuální relace ho můžete přidat spuštěním následujícího příkazu:

export PATH="$PATH:{0}"</target>
        <note />
      </trans-unit>
      <trans-unit id="EnvironmentPathWindowsManualInstructions">
        <source>Tools directory '{0}' is not currently on the PATH environment variable.

You can add the directory to the PATH by running the following command:

setx PATH "%PATH%;{0}"
</source>
        <target state="translated">Adresář nástrojů {0} není momentálně v proměnné prostředí PATH.

Tento adresář přidáte do proměnné PATH spuštěním následujícího příkazu:

setx PATH "%PATH%;{0}"
</target>
        <note />
      </trans-unit>
      <trans-unit id="FailedToCreateShellShim">
        <source>Failed to create tool shim for command '{0}': {1}</source>
        <target state="translated">Pro příkaz {0} se nepodařilo vytvořit překrytí nástroje: {1}.</target>
        <note />
      </trans-unit>
      <trans-unit id="FailedToRemoveShellShim">
        <source>Failed to remove tool shim for command '{0}': {1}</source>
        <target state="translated">Pro příkaz {0} se nepodařilo odebrat překrytí nástroje: {1}.</target>
        <note />
      </trans-unit>
      <trans-unit id="FailedSettingShimPermissions">
        <source>Failed to set user executable permissions for shell shim: {0}</source>
        <target state="translated">Pro překrytí prostředí se nepodařilo nastavit oprávnění uživatele ke spouštění: {0}.</target>
        <note />
      </trans-unit>
      <trans-unit id="FailedToInstallToolPackage">
        <source>Failed to install tool package '{0}': {1}</source>
        <target state="translated">Nepodařilo se nainstalovat balíček nástroje {0}: {1}.</target>
        <note />
      </trans-unit>
      <trans-unit id="FailedToUninstallToolPackage">
        <source>Failed to uninstall tool package '{0}': {1}</source>
        <target state="translated">Nepodařilo se odinstalovat balíček nástroje {0}: {1}.</target>
        <note />
      </trans-unit>
      <trans-unit id="ColumnMaxWidthMustBeGreaterThanZero">
        <source>Column maximum width must be greater than zero.</source>
        <target state="translated">Maximální šířka sloupce musí být větší než nula.</target>
        <note />
      </trans-unit>
      <trans-unit id="MissingToolEntryPointFile">
        <source>Entry point file '{0}' for command '{1}' was not found in the package.</source>
        <target state="translated">Soubor vstupního bodu {0} pro příkaz {1} nebyl v balíčku nalezen.</target>
        <note />
      </trans-unit>
      <trans-unit id="MissingToolSettingsFile">
        <source>Settings file 'DotnetToolSettings.xml' was not found in the package.</source>
        <target state="translated">Soubor s nastavením DotnetToolSettings.xml nebyl v balíčku nalezen.</target>
        <note />
      </trans-unit>
      <trans-unit id="FailedToFindStagedToolPackage">
        <source>Failed to find staged tool package '{0}'.</source>
        <target state="translated">Nepodařilo se najít připravený balíček nástroje {0}.</target>
        <note />
      </trans-unit>
      <trans-unit id="ToolSettingsInvalidLeadingDotCommandName">
        <source>The command name '{0}' cannot begin with a leading dot (.).</source>
        <target state="translated">Název příkazu {0} nemůže začínat úvodní tečkou (.).</target>
        <note />
      </trans-unit>
      <trans-unit id="FormatVersionIsHigher">
        <source>Format version is higher than supported. This tool may not be supported in this SDK version. Please update your SDK.</source>
        <target state="translated">Verze formátu je vyšší, než se podporuje. Tento nástroj možná není v této verzi SDK podporovaný. Aktualizujte sadu SDK.</target>
        <note />
      </trans-unit>
      <trans-unit id="FormatVersionIsMalformed">
        <source>Format version is malformed. This tool may not be supported in this SDK version. Please contact the author of the tool.</source>
        <target state="translated">Verze formátu je chybně vytvořená. Tento nástroj možná není v této verzi SDK podporovaný. Kontaktujte prosím autora nástroje.</target>
        <note />
      </trans-unit>
      <trans-unit id="FormatVersionIsMissing">
        <source>Format version is missing. This tool may not be supported in this SDK version. Please contact the author of the tool.</source>
        <target state="translated">Verze formátu chybí. Tento nástroj možná není v této verzi SDK podporovaný. Kontaktujte prosím autora nástroje.</target>
        <note />
      </trans-unit>
      <trans-unit id="FailedToSetToolsPathEnvironmentVariable">
        <source>Failed to add '{0}' to the PATH environment variable. Please add this directory to your PATH to use tools installed with 'dotnet tool install'.</source>
        <target state="translated">Nepovedlo se přidat adresář {0} do proměnné prostředí PATH. Přidejte prosím tento adresář do proměnné PATH, abyste mohli používat nástroje nainstalované pomocí dotnet tool install.</target>
        <note />
      </trans-unit>
      <trans-unit id="MoreThanOnePackagedShimAvailable">
        <source>More than one packaged shim is available: {0}.</source>
        <target state="translated">Je k dispozici více než jedno zabalené překrytí: {0}.</target>
        <note />
      </trans-unit>
      <trans-unit id="FailedToReadNuGetLockFile">
        <source>Failed to read NuGet LockFile for tool package '{0}': {1}</source>
        <target state="translated">Nepovedlo se přečíst soubor LockFile NuGet pro balíček nástroje {0}: {1}</target>
        <note />
      </trans-unit>
      <trans-unit id="ProjectArgumentName">
        <source>PROJECT</source>
        <target state="translated">PROJECT</target>
        <note />
      </trans-unit>
      <trans-unit id="ProjectArgumentDescription">
        <source>The project file to operate on. If a file is not specified, the command will search the current directory for one.</source>
        <target state="translated">Soubor projektu, s kterým se má pracovat. Pokud soubor není zadaný, příkaz ho bude hledat v aktuálním adresáři.</target>
        <note />
      </trans-unit>
      <trans-unit id="LevelArgumentName">
        <source>LEVEL</source>
        <target state="translated">LEVEL</target>
        <note />
      </trans-unit>
      <trans-unit id="FrameworkArgumentName">
        <source>FRAMEWORK</source>
        <target state="translated">FRAMEWORK</target>
        <note />
      </trans-unit>
      <trans-unit id="RuntimeIdentifierArgumentName">
        <source>RUNTIME_IDENTIFIER</source>
        <target state="translated">RUNTIME_IDENTIFIER</target>
        <note />
      </trans-unit>
      <trans-unit id="ConfigurationArgumentName">
        <source>CONFIGURATION</source>
        <target state="translated">CONFIGURATION</target>
        <note />
      </trans-unit>
      <trans-unit id="VersionSuffixArgumentName">
        <source>VERSION_SUFFIX</source>
        <target state="translated">VERSION_SUFFIX</target>
        <note />
      </trans-unit>
      <trans-unit id="SolutionOrProjectArgumentDescription">
        <source>The project or solution file to operate on. If a file is not specified, the command will search the current directory for one.</source>
        <target state="translated">Soubor projektu nebo řešení, se kterým se má operace provést. Pokud soubor není zadaný, příkaz ho bude hledat v aktuálním adresáři.</target>
        <note />
      </trans-unit>
      <trans-unit id="SolutionOrProjectArgumentName">
        <source>PROJECT | SOLUTION</source>
        <target state="translated">PROJEKT | ŘEŠENÍ</target>
<<<<<<< HEAD
=======
        <note />
      </trans-unit>
      <trans-unit id="CommandInteractiveOptionDescription">
        <source>Allows the command to stop and wait for user input or action (for example to complete authentication).</source>
        <target state="translated">Umožňuje, aby se příkaz zastavil a počkal na vstup nebo akci uživatele (například na dokončení ověření).</target>
>>>>>>> 8a7ff678
        <note />
      </trans-unit>
    </body>
  </file>
</xliff><|MERGE_RESOLUTION|>--- conflicted
+++ resolved
@@ -904,14 +904,11 @@
       <trans-unit id="SolutionOrProjectArgumentName">
         <source>PROJECT | SOLUTION</source>
         <target state="translated">PROJEKT | ŘEŠENÍ</target>
-<<<<<<< HEAD
-=======
         <note />
       </trans-unit>
       <trans-unit id="CommandInteractiveOptionDescription">
         <source>Allows the command to stop and wait for user input or action (for example to complete authentication).</source>
         <target state="translated">Umožňuje, aby se příkaz zastavil a počkal na vstup nebo akci uživatele (například na dokončení ověření).</target>
->>>>>>> 8a7ff678
         <note />
       </trans-unit>
     </body>
