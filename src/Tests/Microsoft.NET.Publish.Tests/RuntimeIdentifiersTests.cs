﻿using System;
using System.Collections.Generic;
using System.IO;
using System.Text;
using FluentAssertions;
using Microsoft.DotNet.Cli.Utils;
using Microsoft.NET.TestFramework;
using Microsoft.NET.TestFramework.Assertions;
using Microsoft.NET.TestFramework.Commands;
using Microsoft.NET.TestFramework.ProjectConstruction;
using Xunit;
using Xunit.Abstractions;

namespace Microsoft.NET.Publish.Tests
{
    public class RuntimeIdentifiersTests : SdkTest
    {
        public RuntimeIdentifiersTests(ITestOutputHelper log) : base(log)
        {
        }

        //  Run on core MSBuild only as using a local packages folder hits long path issues on full MSBuild
        [CoreMSBuildOnlyFact]
        public void BuildWithRuntimeIdentifier()
        {
            var testProject = new TestProject()
            {
                Name = "BuildWithRid",
                TargetFrameworks = "netcoreapp3.0",
                IsSdkProject = true,
                IsExe = true
            };

            var compatibleRid = EnvironmentInfo.GetCompatibleRid(testProject.TargetFrameworks);

            var runtimeIdentifiers = new[]
            {
                "win-x64",
                "linux-x64",
                compatibleRid
            };

            testProject.AdditionalProperties["RuntimeIdentifiers"] = string.Join(';', runtimeIdentifiers);

            //  Use a test-specific packages folder
<<<<<<< HEAD
            testProject.AdditionalProperties["RestorePackagesPath"] = @"$(MSBuildProjectDirectory)\..\pkg";
=======
            testProject.AdditionalProperties["RestorePackagesPath"] = @"$(MSBuildProjectDirectory)\pkg";
>>>>>>> c60af5f3

            var testAsset = _testAssetsManager.CreateTestProject(testProject);

            var restoreCommand = new RestoreCommand(Log, testAsset.Path, testProject.Name);

            restoreCommand
                .Execute()
                .Should()
                .Pass();

            foreach (var runtimeIdentifier in runtimeIdentifiers)
            {
                var buildCommand = new BuildCommand(Log, testAsset.Path, testProject.Name);

                buildCommand
                    .Execute($"/p:RuntimeIdentifier={runtimeIdentifier}")
                    .Should()
                    .Pass();

                if (runtimeIdentifier == compatibleRid)
                {
                    var outputDirectory = buildCommand.GetOutputDirectory(testProject.TargetFrameworks, runtimeIdentifier: runtimeIdentifier);
                    var selfContainedExecutable = $"{testProject.Name}{Constants.ExeSuffix}";
                    string selfContainedExecutableFullPath = Path.Combine(outputDirectory.FullName, selfContainedExecutable);

                    Command.Create(selfContainedExecutableFullPath, new string[] { })
                        .CaptureStdOut()
                        .Execute()
                        .Should()
                        .Pass()
                        .And
                        .HaveStdOutContaining("Hello World!");
                }
            }
        }

        //  Run on core MSBuild only as using a local packages folder hits long path issues on full MSBuild
        [CoreMSBuildOnlyTheory]
        [InlineData(false)]
        //  "No build" scenario doesn't currently work: https://github.com/dotnet/sdk/issues/2956
        //[InlineData(true)]
        public void PublishWithRuntimeIdentifier(bool publishNoBuild)
        {
            var testProject = new TestProject()
            {
                Name = "PublishWithRid",
                TargetFrameworks = "netcoreapp3.0",
                IsSdkProject = true,
                IsExe = true
            };

            var compatibleRid = EnvironmentInfo.GetCompatibleRid(testProject.TargetFrameworks);

            var runtimeIdentifiers = new[]
            {
                "win-x64",
                "linux-x64",
                compatibleRid
            };

            testProject.AdditionalProperties["RuntimeIdentifiers"] = string.Join(';', runtimeIdentifiers);

            //  Use a test-specific packages folder
<<<<<<< HEAD
            testProject.AdditionalProperties["RestorePackagesPath"] = @"$(MSBuildProjectDirectory)\..\pkg";
=======
            testProject.AdditionalProperties["RestorePackagesPath"] = @"$(MSBuildProjectDirectory)\pkg";
>>>>>>> c60af5f3

            var testAsset = _testAssetsManager.CreateTestProject(testProject, identifier: publishNoBuild ? "nobuild" : string.Empty);

            var buildCommand = new BuildCommand(Log, testAsset.Path, testProject.Name);

            buildCommand
                .Execute("/restore")
                .Should()
                .Pass();

            foreach (var runtimeIdentifier in runtimeIdentifiers)
            {
                var publishArgs = new List<string>()
                {
                    $"/p:RuntimeIdentifier={runtimeIdentifier}"
                };
                if (publishNoBuild)
                {
                    publishArgs.Add("/p:NoBuild=true");
                }

                var publishCommand = new PublishCommand(Log, Path.Combine(testAsset.Path, testProject.Name));
                publishCommand.Execute(publishArgs.ToArray())
                    .Should()
                    .Pass();

                if (runtimeIdentifier == compatibleRid)
                {
                    var outputDirectory = publishCommand.GetOutputDirectory(testProject.TargetFrameworks, runtimeIdentifier: runtimeIdentifier);
                    var selfContainedExecutable = $"{testProject.Name}{Constants.ExeSuffix}";
                    string selfContainedExecutableFullPath = Path.Combine(outputDirectory.FullName, selfContainedExecutable);

                    Command.Create(selfContainedExecutableFullPath, new string[] { })
                        .CaptureStdOut()
                        .Execute()
                        .Should()
                        .Pass()
                        .And
                        .HaveStdOutContaining("Hello World!");

                }
            }
        }

        [Fact]
        public void DuplicateRuntimeIdentifiers()
        {
            var testProject = new TestProject()
            {
                Name = "DuplicateRuntimeIdentifiers",
                TargetFrameworks = "netcoreapp3.0",
                IsSdkProject = true,
                IsExe = true
            };

            var compatibleRid = EnvironmentInfo.GetCompatibleRid(testProject.TargetFrameworks);

            testProject.AdditionalProperties["RuntimeIdentifiers"] = compatibleRid + ";" + compatibleRid;
            testProject.RuntimeIdentifier = compatibleRid;

            var testAsset = _testAssetsManager.CreateTestProject(testProject)
                .Restore(Log, testProject.Name);

            var buildCommand = new BuildCommand(Log, testAsset.Path, testProject.Name);

            buildCommand
                .Execute()
                .Should()
                .Pass();




        }
    }
}<|MERGE_RESOLUTION|>--- conflicted
+++ resolved
@@ -43,11 +43,7 @@
             testProject.AdditionalProperties["RuntimeIdentifiers"] = string.Join(';', runtimeIdentifiers);
 
             //  Use a test-specific packages folder
-<<<<<<< HEAD
             testProject.AdditionalProperties["RestorePackagesPath"] = @"$(MSBuildProjectDirectory)\..\pkg";
-=======
-            testProject.AdditionalProperties["RestorePackagesPath"] = @"$(MSBuildProjectDirectory)\pkg";
->>>>>>> c60af5f3
 
             var testAsset = _testAssetsManager.CreateTestProject(testProject);
 
@@ -111,11 +107,7 @@
             testProject.AdditionalProperties["RuntimeIdentifiers"] = string.Join(';', runtimeIdentifiers);
 
             //  Use a test-specific packages folder
-<<<<<<< HEAD
             testProject.AdditionalProperties["RestorePackagesPath"] = @"$(MSBuildProjectDirectory)\..\pkg";
-=======
-            testProject.AdditionalProperties["RestorePackagesPath"] = @"$(MSBuildProjectDirectory)\pkg";
->>>>>>> c60af5f3
 
             var testAsset = _testAssetsManager.CreateTestProject(testProject, identifier: publishNoBuild ? "nobuild" : string.Empty);
 
