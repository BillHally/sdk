# Initialize variables if they aren't already defined.
# These may be defined as parameters of the importing script, or set after importing this script.

# CI mode - set to true on CI server for PR validation build or official build.
[bool]$ci = if (Test-Path variable:ci) { $ci } else { $false }

# Build configuration. Common values include 'Debug' and 'Release', but the repository may use other names.
[string]$configuration = if (Test-Path variable:configuration) { $configuration } else { "Debug" }

# Set to true to output binary log from msbuild. Note that emitting binary log slows down the build.
# Binary log must be enabled on CI.
[bool]$binaryLog = if (Test-Path variable:binaryLog) { $binaryLog } else { $ci }

# Set to true to use the pipelines logger which will enable Azure logging output.
# https://github.com/Microsoft/azure-pipelines-tasks/blob/master/docs/authoring/commands.md
# This flag is meant as a temporary opt-opt for the feature while validate it across
# our consumers. It will be deleted in the future.
[bool]$pipelinesLog = if (Test-Path variable:pipelinesLog) { $pipelinesLog } else { $ci }

# Turns on machine preparation/clean up code that changes the machine state (e.g. kills build processes).
[bool]$prepareMachine = if (Test-Path variable:prepareMachine) { $prepareMachine } else { $false }

# True to restore toolsets and dependencies.
[bool]$restore = if (Test-Path variable:restore) { $restore } else { $true }

# Adjusts msbuild verbosity level.
[string]$verbosity = if (Test-Path variable:verbosity) { $verbosity } else { "minimal" }

# Set to true to reuse msbuild nodes. Recommended to not reuse on CI.
[bool]$nodeReuse = if (Test-Path variable:nodeReuse) { $nodeReuse } else { !$ci }

# Configures warning treatment in msbuild.
[bool]$warnAsError = if (Test-Path variable:warnAsError) { $warnAsError } else { $true }

# Specifies which msbuild engine to use for build: 'vs', 'dotnet' or unspecified (determined based on presence of tools.vs in global.json).
[string]$msbuildEngine = if (Test-Path variable:msbuildEngine) { $msbuildEngine } else { $null }

# True to attempt using .NET Core already that meets requirements specified in global.json
# installed on the machine instead of downloading one.
[bool]$useInstalledDotNetCli = if (Test-Path variable:useInstalledDotNetCli) { $useInstalledDotNetCli } else { $true }

# Enable repos to use a particular version of the on-line dotnet-install scripts.
#    default URL: https://dot.net/v1/dotnet-install.ps1
[string]$dotnetInstallScriptVersion = if (Test-Path variable:dotnetInstallScriptVersion) { $dotnetInstallScriptVersion } else { "v1" }

# True to use global NuGet cache instead of restoring packages to repository-local directory.
[bool]$useGlobalNuGetCache = if (Test-Path variable:useGlobalNuGetCache) { $useGlobalNuGetCache } else { !$ci }

# An array of names of processes to stop on script exit if prepareMachine is true.
$processesToStopOnExit = if (Test-Path variable:processesToStopOnExit) { $processesToStopOnExit } else { @("msbuild", "dotnet", "vbcscompiler") }

set-strictmode -version 2.0
$ErrorActionPreference = "Stop"
[Net.ServicePointManager]::SecurityProtocol = [Net.SecurityProtocolType]::Tls12

function Create-Directory([string[]] $path) {
  if (!(Test-Path $path)) {
    New-Item -path $path -force -itemType "Directory" | Out-Null
  }
}

function Unzip([string]$zipfile, [string]$outpath) {
  Add-Type -AssemblyName System.IO.Compression.FileSystem
  [System.IO.Compression.ZipFile]::ExtractToDirectory($zipfile, $outpath)
}

# This will exec a process using the console and return it's exit code.
# This will not throw when the process fails.
# Returns process exit code.
function Exec-Process([string]$command, [string]$commandArgs) {
  $startInfo = New-Object System.Diagnostics.ProcessStartInfo
  $startInfo.FileName = $command
  $startInfo.Arguments = $commandArgs
  $startInfo.UseShellExecute = $false
  $startInfo.WorkingDirectory = Get-Location

  $process = New-Object System.Diagnostics.Process
  $process.StartInfo = $startInfo
  $process.Start() | Out-Null

  $finished = $false
  try {
    while (-not $process.WaitForExit(100)) {
      # Non-blocking loop done to allow ctr-c interrupts
    }

    $finished = $true
    return $global:LASTEXITCODE = $process.ExitCode
  }
  finally {
    # If we didn't finish then an error occurred or the user hit ctrl-c.  Either
    # way kill the process
    if (-not $finished) {
      $process.Kill()
    }
  }
}

function InitializeDotNetCli([bool]$install) {
  if (Test-Path variable:global:_DotNetInstallDir) {
    return $global:_DotNetInstallDir
  }

  # Don't resolve runtime, shared framework, or SDK from other locations to ensure build determinism
  $env:DOTNET_MULTILEVEL_LOOKUP=0

  # Disable first run since we do not need all ASP.NET packages restored.
  $env:DOTNET_SKIP_FIRST_TIME_EXPERIENCE=1

  # Disable telemetry on CI.
  if ($ci) {
    $env:DOTNET_CLI_TELEMETRY_OPTOUT=1
  }

  # Source Build uses DotNetCoreSdkDir variable
  if ($env:DotNetCoreSdkDir -ne $null) {
    $env:DOTNET_INSTALL_DIR = $env:DotNetCoreSdkDir
  }

  # Find the first path on %PATH% that contains the dotnet.exe
  if ($useInstalledDotNetCli -and (-not $globalJsonHasRuntimes) -and ($env:DOTNET_INSTALL_DIR -eq $null)) {
    $dotnetCmd = Get-Command "dotnet.exe" -ErrorAction SilentlyContinue
    if ($dotnetCmd -ne $null) {
      $env:DOTNET_INSTALL_DIR = Split-Path $dotnetCmd.Path -Parent
    }
  }

  $dotnetSdkVersion = $GlobalJson.tools.dotnet

  # Use dotnet installation specified in DOTNET_INSTALL_DIR if it contains the required SDK version,
  # otherwise install the dotnet CLI and SDK to repo local .dotnet directory to avoid potential permission issues.
  if ((-not $globalJsonHasRuntimes) -and ($env:DOTNET_INSTALL_DIR -ne $null) -and (Test-Path(Join-Path $env:DOTNET_INSTALL_DIR "sdk\$dotnetSdkVersion"))) {
    $dotnetRoot = $env:DOTNET_INSTALL_DIR
  } else {
    $dotnetRoot = Join-Path $RepoRoot ".dotnet"

    if (-not (Test-Path(Join-Path $dotnetRoot "sdk\$dotnetSdkVersion"))) {
      if ($install) {
        InstallDotNetSdk $dotnetRoot $dotnetSdkVersion
      } else {
        Write-PipelineTelemetryError -Category "InitializeToolset" -Message "Unable to find dotnet with SDK version '$dotnetSdkVersion'"
        ExitWithExitCode 1
      }
    }

    $env:DOTNET_INSTALL_DIR = $dotnetRoot
  }

  # Add dotnet to PATH. This prevents any bare invocation of dotnet in custom
  # build steps from using anything other than what we've downloaded.
  # It also ensures that VS msbuild will use the downloaded sdk targets.
  $env:PATH = "$dotnetRoot;$env:PATH"

  # Make Sure that our bootstrapped dotnet cli is available in future steps of the Azure Pipelines build
  Write-PipelinePrependPath -Path $dotnetRoot

  # Work around issues with Azure Artifacts credential provider
  # https://github.com/dotnet/arcade/issues/3932
  if ($ci) {
    $env:NUGET_PLUGIN_HANDSHAKE_TIMEOUT_IN_SECONDS = 20
    $env:NUGET_PLUGIN_REQUEST_TIMEOUT_IN_SECONDS = 20
    Write-PipelineSetVariable -Name 'NUGET_PLUGIN_HANDSHAKE_TIMEOUT_IN_SECONDS' -Value '20'
    Write-PipelineSetVariable -Name 'NUGET_PLUGIN_REQUEST_TIMEOUT_IN_SECONDS' -Value '20'
  }

  Write-PipelineSetVariable -Name 'DOTNET_MULTILEVEL_LOOKUP' -Value '0'
  Write-PipelineSetVariable -Name 'DOTNET_SKIP_FIRST_TIME_EXPERIENCE' -Value '1'

  return $global:_DotNetInstallDir = $dotnetRoot
}

function GetDotNetInstallScript([string] $dotnetRoot) {
  $installScript = Join-Path $dotnetRoot "dotnet-install.ps1"
  if (!(Test-Path $installScript)) {
    Create-Directory $dotnetRoot
    $ProgressPreference = 'SilentlyContinue' # Don't display the console progress UI - it's a huge perf hit
    Invoke-WebRequest "https://dot.net/$dotnetInstallScriptVersion/dotnet-install.ps1" -OutFile $installScript
  }

  return $installScript
}

function InstallDotNetSdk([string] $dotnetRoot, [string] $version, [string] $architecture = "") {
  InstallDotNet $dotnetRoot $version $architecture
}

function InstallDotNet([string] $dotnetRoot, [string] $version, [string] $architecture = "", [string] $runtime = "", [bool] $skipNonVersionedFiles = $false) {
  $installScript = GetDotNetInstallScript $dotnetRoot
  $installParameters = @{
    Version = $version
    InstallDir = $dotnetRoot
  }

  if ($architecture) { $installParameters.Architecture = $architecture }
  if ($runtime) { $installParameters.Runtime = $runtime }
  if ($skipNonVersionedFiles) { $installParameters.SkipNonVersionedFiles = $skipNonVersionedFiles }

  & $installScript @installParameters
  if ($lastExitCode -ne 0) {
    Write-PipelineTelemetryError -Category "InitializeToolset" -Message "Failed to install dotnet cli (exit code '$lastExitCode')."
    ExitWithExitCode $lastExitCode
  }
}

#
# Locates Visual Studio MSBuild installation.
# The preference order for MSBuild to use is as follows:
#
#   1. MSBuild from an active VS command prompt
#   2. MSBuild from a compatible VS installation
#   3. MSBuild from the xcopy tool package
#
# Returns full path to msbuild.exe.
# Throws on failure.
#
function InitializeVisualStudioMSBuild([bool]$install, [object]$vsRequirements = $null) {
  if (Test-Path variable:global:_MSBuildExe) {
    return $global:_MSBuildExe
  }

  if (!$vsRequirements) { $vsRequirements = $GlobalJson.tools.vs }
  $vsMinVersionStr = if ($vsRequirements.version) { $vsRequirements.version } else { "15.9" }
  $vsMinVersion = [Version]::new($vsMinVersionStr)

  # Try msbuild command available in the environment.
  if ($env:VSINSTALLDIR -ne $null) {
    $msbuildCmd = Get-Command "msbuild.exe" -ErrorAction SilentlyContinue
    if ($msbuildCmd -ne $null) {
      # Workaround for https://github.com/dotnet/roslyn/issues/35793
      # Due to this issue $msbuildCmd.Version returns 0.0.0.0 for msbuild.exe 16.2+
      $msbuildVersion = [Version]::new((Get-Item $msbuildCmd.Path).VersionInfo.ProductVersion.Split(@('-', '+'))[0])

      if ($msbuildVersion -ge $vsMinVersion) {
        return $global:_MSBuildExe = $msbuildCmd.Path
      }

      # Report error - the developer environment is initialized with incompatible VS version.
      throw "Developer Command Prompt for VS $($env:VisualStudioVersion) is not recent enough. Please upgrade to $vsMinVersionStr or build from a plain CMD window"
    }
  }

  # Locate Visual Studio installation or download x-copy msbuild.
  $vsInfo = LocateVisualStudio $vsRequirements
  if ($vsInfo -ne $null) {
    $vsInstallDir = $vsInfo.installationPath
    $vsMajorVersion = $vsInfo.installationVersion.Split('.')[0]

    InitializeVisualStudioEnvironmentVariables $vsInstallDir $vsMajorVersion
  } else {

    if (Get-Member -InputObject $GlobalJson.tools -Name "xcopy-msbuild") {
      $xcopyMSBuildVersion = $GlobalJson.tools.'xcopy-msbuild'
      $vsMajorVersion = $xcopyMSBuildVersion.Split('.')[0]
    } else {
      $vsMajorVersion = $vsMinVersion.Major
      $xcopyMSBuildVersion = "$vsMajorVersion.$($vsMinVersion.Minor).0-alpha"
    }

    $vsInstallDir = InitializeXCopyMSBuild $xcopyMSBuildVersion $install
    if ($vsInstallDir -eq $null) {
      throw "Unable to find Visual Studio that has required version and components installed"
    }
  }

  $msbuildVersionDir = if ([int]$vsMajorVersion -lt 16) { "$vsMajorVersion.0" } else { "Current" }
  return $global:_MSBuildExe = Join-Path $vsInstallDir "MSBuild\$msbuildVersionDir\Bin\msbuild.exe"
}

function InitializeVisualStudioEnvironmentVariables([string] $vsInstallDir, [string] $vsMajorVersion) {
  $env:VSINSTALLDIR = $vsInstallDir
  Set-Item "env:VS$($vsMajorVersion)0COMNTOOLS" (Join-Path $vsInstallDir "Common7\Tools\")

  $vsSdkInstallDir = Join-Path $vsInstallDir "VSSDK\"
  if (Test-Path $vsSdkInstallDir) {
    Set-Item "env:VSSDK$($vsMajorVersion)0Install" $vsSdkInstallDir
    $env:VSSDKInstall = $vsSdkInstallDir
  }
}

function InstallXCopyMSBuild([string]$packageVersion) {
  return InitializeXCopyMSBuild $packageVersion -install $true
}

function InitializeXCopyMSBuild([string]$packageVersion, [bool]$install) {
  $packageName = "RoslynTools.MSBuild"
  $packageDir = Join-Path $ToolsDir "msbuild\$packageVersion"
  $packagePath = Join-Path $packageDir "$packageName.$packageVersion.nupkg"

  if (!(Test-Path $packageDir)) {
    if (!$install) {
      return $null
    }

    Create-Directory $packageDir
    Write-Host "Downloading $packageName $packageVersion"
    $ProgressPreference = 'SilentlyContinue' # Don't display the console progress UI - it's a huge perf hit
    Invoke-WebRequest "https://dotnet.myget.org/F/roslyn-tools/api/v2/package/$packageName/$packageVersion/" -OutFile $packagePath
    Unzip $packagePath $packageDir
  }

  return Join-Path $packageDir "tools"
}

#
# Locates Visual Studio instance that meets the minimal requirements specified by tools.vs object in global.json.
#
# The following properties of tools.vs are recognized:
#   "version": "{major}.{minor}"
#       Two part minimal VS version, e.g. "15.9", "16.0", etc.
#   "components": ["componentId1", "componentId2", ...]
#       Array of ids of workload components that must be available in the VS instance.
#       See e.g. https://docs.microsoft.com/en-us/visualstudio/install/workload-component-id-vs-enterprise?view=vs-2017
#
# Returns JSON describing the located VS instance (same format as returned by vswhere),
# or $null if no instance meeting the requirements is found on the machine.
#
function LocateVisualStudio([object]$vsRequirements = $null){
  if (Get-Member -InputObject $GlobalJson.tools -Name "vswhere") {
    $vswhereVersion = $GlobalJson.tools.vswhere
  } else {
    $vswhereVersion = "2.5.2"
  }

  $vsWhereDir = Join-Path $ToolsDir "vswhere\$vswhereVersion"
  $vsWhereExe = Join-Path $vsWhereDir "vswhere.exe"

  if (!(Test-Path $vsWhereExe)) {
    Create-Directory $vsWhereDir
    Write-Host "Downloading vswhere"
    Invoke-WebRequest "https://github.com/Microsoft/vswhere/releases/download/$vswhereVersion/vswhere.exe" -OutFile $vswhereExe
  }

  if (!$vsRequirements) { $vsRequirements = $GlobalJson.tools.vs }
  $args = @("-latest", "-prerelease", "-format", "json", "-requires", "Microsoft.Component.MSBuild", "-products", "*")

  if (Get-Member -InputObject $vsRequirements -Name "version") {
    $args += "-version"
    $args += $vsRequirements.version
  }

  if (Get-Member -InputObject $vsRequirements -Name "components") {
    foreach ($component in $vsRequirements.components) {
      $args += "-requires"
      $args += $component
    }
  }

  $vsInfo =& $vsWhereExe $args | ConvertFrom-Json

  if ($lastExitCode -ne 0) {
    return $null
  }

  # use first matching instance
  return $vsInfo[0]
}

function InitializeBuildTool() {
  if (Test-Path variable:global:_BuildTool) {
    return $global:_BuildTool
  }

  if (-not $msbuildEngine) {
    $msbuildEngine = GetDefaultMSBuildEngine
  }

  # Initialize dotnet cli if listed in 'tools'
  $dotnetRoot = $null
  if (Get-Member -InputObject $GlobalJson.tools -Name "dotnet") {
    $dotnetRoot = InitializeDotNetCli -install:$restore
  }

  if ($msbuildEngine -eq "dotnet") {
    if (!$dotnetRoot) {
      Write-PipelineTelemetryError -Category "InitializeToolset" -Message "/global.json must specify 'tools.dotnet'."
      ExitWithExitCode 1
    }
    $buildTool = @{ Path = Join-Path $dotnetRoot "dotnet.exe"; Command = "msbuild"; Tool = "dotnet"; Framework = "netcoreapp2.1" }
  } elseif ($msbuildEngine -eq "vs") {
    try {
      $msbuildPath = InitializeVisualStudioMSBuild -install:$restore
    } catch {
      Write-PipelineTelemetryError -Category "InitializeToolset" -Message $_
      ExitWithExitCode 1
    }

    $buildTool = @{ Path = $msbuildPath; Command = ""; Tool = "vs"; Framework = "net472" }
  } else {
    Write-PipelineTelemetryError -Category "InitializeToolset" -Message "Unexpected value of -msbuildEngine: '$msbuildEngine'."
    ExitWithExitCode 1
  }

  return $global:_BuildTool = $buildTool
}

function GetDefaultMSBuildEngine() {
  # Presence of tools.vs indicates the repo needs to build using VS msbuild on Windows.
  if (Get-Member -InputObject $GlobalJson.tools -Name "vs") {
    return "vs"
  }

  if (Get-Member -InputObject $GlobalJson.tools -Name "dotnet") {
    return "dotnet"
  }

  Write-PipelineTelemetryError -Category "InitializeToolset" -Message "-msbuildEngine must be specified, or /global.json must specify 'tools.dotnet' or 'tools.vs'."
  ExitWithExitCode 1
}

function GetNuGetPackageCachePath() {
  if ($env:NUGET_PACKAGES -eq $null) {
    # Use local cache on CI to ensure deterministic build,
    # use global cache in dev builds to avoid cost of downloading packages.
    if ($useGlobalNuGetCache) {
      $env:NUGET_PACKAGES = Join-Path $env:UserProfile ".nuget\packages"
    } else {
      $env:NUGET_PACKAGES = Join-Path $RepoRoot ".packages"
    }
  }

  return $env:NUGET_PACKAGES
}

# Returns a full path to an Arcade SDK task project file.
function GetSdkTaskProject([string]$taskName) {
  return Join-Path (Split-Path (InitializeToolset) -Parent) "SdkTasks\$taskName.proj"
}

function InitializeNativeTools() {
<<<<<<< HEAD
  if (Get-Member -InputObject $GlobalJson -Name "native-tools") {
=======
  if (-Not (Test-Path variable:DisableNativeToolsetInstalls) -And (Get-Member -InputObject $GlobalJson -Name "native-tools")) {
>>>>>>> 7913625e
    $nativeArgs= @{}
    if ($ci) {
      $nativeArgs = @{
        InstallDirectory = "$ToolsDir"
      }
    }
    & "$PSScriptRoot/init-tools-native.ps1" @nativeArgs
  }
}

function InitializeToolset() {
  if (Test-Path variable:global:_ToolsetBuildProj) {
    return $global:_ToolsetBuildProj
  }

  $nugetCache = GetNuGetPackageCachePath

  $toolsetVersion = $GlobalJson.'msbuild-sdks'.'Microsoft.DotNet.Arcade.Sdk'
  $toolsetLocationFile = Join-Path $ToolsetDir "$toolsetVersion.txt"

  if (Test-Path $toolsetLocationFile) {
    $path = Get-Content $toolsetLocationFile -TotalCount 1
    if (Test-Path $path) {
      return $global:_ToolsetBuildProj = $path
    }
  }

  if (-not $restore) {
    Write-PipelineTelemetryError -Category "InitializeToolset" -Message "Toolset version $toolsetVersion has not been restored."
    ExitWithExitCode 1
  }

  $buildTool = InitializeBuildTool

  $proj = Join-Path $ToolsetDir "restore.proj"
  $bl = if ($binaryLog) { "/bl:" + (Join-Path $LogDir "ToolsetRestore.binlog") } else { "" }

  '<Project Sdk="Microsoft.DotNet.Arcade.Sdk"/>' | Set-Content $proj

  MSBuild-Core $proj $bl /t:__WriteToolsetLocation /clp:ErrorsOnly`;NoSummary /p:__ToolsetLocationOutputFile=$toolsetLocationFile

  $path = Get-Content $toolsetLocationFile -TotalCount 1
  if (!(Test-Path $path)) {
    throw "Invalid toolset path: $path"
  }

  return $global:_ToolsetBuildProj = $path
}

function ExitWithExitCode([int] $exitCode) {
  if ($ci -and $prepareMachine) {
    Stop-Processes
  }
  exit $exitCode
}

function Stop-Processes() {
  Write-Host "Killing running build processes..."
  foreach ($processName in $processesToStopOnExit) {
    Get-Process -Name $processName -ErrorAction SilentlyContinue | Stop-Process
  }
}

#
# Executes msbuild (or 'dotnet msbuild') with arguments passed to the function.
# The arguments are automatically quoted.
# Terminates the script if the build fails.
#
function MSBuild() {
  if ($pipelinesLog) {
    $buildTool = InitializeBuildTool

    # Work around issues with Azure Artifacts credential provider
    # https://github.com/dotnet/arcade/issues/3932
    if ($ci -and $buildTool.Tool -eq "dotnet") {
      dotnet nuget locals http-cache -c
<<<<<<< HEAD
=======

      $env:NUGET_PLUGIN_HANDSHAKE_TIMEOUT_IN_SECONDS = 20
      $env:NUGET_PLUGIN_REQUEST_TIMEOUT_IN_SECONDS = 20
      Write-PipelineSetVariable -Name 'NUGET_PLUGIN_HANDSHAKE_TIMEOUT_IN_SECONDS' -Value '20'
      Write-PipelineSetVariable -Name 'NUGET_PLUGIN_REQUEST_TIMEOUT_IN_SECONDS' -Value '20'
>>>>>>> 7913625e
    }

    $toolsetBuildProject = InitializeToolset
    $path = Split-Path -parent $toolsetBuildProject
    $path = Join-Path $path (Join-Path $buildTool.Framework "Microsoft.DotNet.Arcade.Sdk.dll")
    $args += "/logger:$path"
  }

  MSBuild-Core @args
}

#
# Executes msbuild (or 'dotnet msbuild') with arguments passed to the function.
# The arguments are automatically quoted.
# Terminates the script if the build fails.
#
function MSBuild-Core() {
  if ($ci) {
    if (!$binaryLog) {
      Write-PipelineTaskError -Message "Binary log must be enabled in CI build."
      ExitWithExitCode 1
    }

    if ($nodeReuse) {
      Write-PipelineTaskError -Message "Node reuse must be disabled in CI build."
      ExitWithExitCode 1
    }
  }

  $buildTool = InitializeBuildTool

  $cmdArgs = "$($buildTool.Command) /m /nologo /clp:Summary /v:$verbosity /nr:$nodeReuse /p:ContinuousIntegrationBuild=$ci"

  if ($warnAsError) {
    $cmdArgs += " /warnaserror /p:TreatWarningsAsErrors=true"
  }
  else {
    $cmdArgs += " /p:TreatWarningsAsErrors=false"
  }

  foreach ($arg in $args) {
    if ($arg -ne $null -and $arg.Trim() -ne "") {
      $cmdArgs += " `"$arg`""
    }
  }

  $exitCode = Exec-Process $buildTool.Path $cmdArgs

  if ($exitCode -ne 0) {
    Write-PipelineTaskError -Message "Build failed."

    $buildLog = GetMSBuildBinaryLogCommandLineArgument $args
    if ($buildLog -ne $null) {
      Write-Host "See log: $buildLog" -ForegroundColor DarkGray
    }

    ExitWithExitCode $exitCode
  }
}

function GetMSBuildBinaryLogCommandLineArgument($arguments) {
  foreach ($argument in $arguments) {
    if ($argument -ne $null) {
      $arg = $argument.Trim()
      if ($arg.StartsWith("/bl:", "OrdinalIgnoreCase")) {
        return $arg.Substring("/bl:".Length)
      }

      if ($arg.StartsWith("/binaryLogger:", "OrdinalIgnoreCase")) {
        return $arg.Substring("/binaryLogger:".Length)
      }
    }
  }

  return $null
}

. $PSScriptRoot\pipeline-logging-functions.ps1

$RepoRoot = Resolve-Path (Join-Path $PSScriptRoot "..\..")
$EngRoot = Resolve-Path (Join-Path $PSScriptRoot "..")
$ArtifactsDir = Join-Path $RepoRoot "artifacts"
$ToolsetDir = Join-Path $ArtifactsDir "toolset"
$ToolsDir = Join-Path $RepoRoot ".tools"
$LogDir = Join-Path (Join-Path $ArtifactsDir "log") $configuration
$TempDir = Join-Path (Join-Path $ArtifactsDir "tmp") $configuration
$GlobalJson = Get-Content -Raw -Path (Join-Path $RepoRoot "global.json") | ConvertFrom-Json
# true if global.json contains a "runtimes" section
$globalJsonHasRuntimes = if ($GlobalJson.tools.PSObject.Properties.Name -Match 'runtimes') { $true } else { $false }

Create-Directory $ToolsetDir
Create-Directory $TempDir
Create-Directory $LogDir

Write-PipelineSetVariable -Name 'Artifacts' -Value $ArtifactsDir
Write-PipelineSetVariable -Name 'Artifacts.Toolset' -Value $ToolsetDir
Write-PipelineSetVariable -Name 'Artifacts.Log' -Value $LogDir
Write-PipelineSetVariable -Name 'TEMP' -Value $TempDir
Write-PipelineSetVariable -Name 'TMP' -Value $TempDir<|MERGE_RESOLUTION|>--- conflicted
+++ resolved
@@ -427,11 +427,7 @@
 }
 
 function InitializeNativeTools() {
-<<<<<<< HEAD
-  if (Get-Member -InputObject $GlobalJson -Name "native-tools") {
-=======
   if (-Not (Test-Path variable:DisableNativeToolsetInstalls) -And (Get-Member -InputObject $GlobalJson -Name "native-tools")) {
->>>>>>> 7913625e
     $nativeArgs= @{}
     if ($ci) {
       $nativeArgs = @{
@@ -508,14 +504,11 @@
     # https://github.com/dotnet/arcade/issues/3932
     if ($ci -and $buildTool.Tool -eq "dotnet") {
       dotnet nuget locals http-cache -c
-<<<<<<< HEAD
-=======
 
       $env:NUGET_PLUGIN_HANDSHAKE_TIMEOUT_IN_SECONDS = 20
       $env:NUGET_PLUGIN_REQUEST_TIMEOUT_IN_SECONDS = 20
       Write-PipelineSetVariable -Name 'NUGET_PLUGIN_HANDSHAKE_TIMEOUT_IN_SECONDS' -Value '20'
       Write-PipelineSetVariable -Name 'NUGET_PLUGIN_REQUEST_TIMEOUT_IN_SECONDS' -Value '20'
->>>>>>> 7913625e
     }
 
     $toolsetBuildProject = InitializeToolset
