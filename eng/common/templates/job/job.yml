parameters:
# Job schema parameters - https://docs.microsoft.com/en-us/azure/devops/pipelines/yaml-schema?view=vsts&tabs=schema#job
  cancelTimeoutInMinutes: ''

  condition: ''

  continueOnError: false

  container: ''

  dependsOn: ''

  displayName: ''

  steps: []

  pool: ''

  strategy: ''

  timeoutInMinutes: ''

  variables: []

  workspace: ''

# Job base template specific parameters
  # Optional: Enable installing Microbuild plugin
  #           if 'true', these "variables" must be specified in the variables object or as part of the queue matrix
  #             _TeamName - the name of your team
  #             _SignType - 'test' or 'real'
  enableMicrobuild: false

  # Optional: Include PublishBuildArtifacts task
  enablePublishBuildArtifacts: false

  # Optional: Enable publishing to the build asset registry
  enablePublishBuildAssets: false

  # Optional: Include PublishTestResults task
  enablePublishTestResults: false

  # Optional: enable sending telemetry
  enableTelemetry: false

  # Optional: define the helix repo for telemeetry (example: 'dotnet/arcade')
  helixRepo: ''

  # Required: name of the job
  name: ''

  # Optional: should run as a public build even in the internal project
  #           if 'true', the build won't run any of the internal only steps, even if it is running in non-public projects.
  runAsPublic: false

# Internal resources (telemetry, microbuild) can only be accessed from non-public projects,
# and some (Microbuild) should only be applied to non-PR cases for internal builds.

jobs:
- job: ${{ parameters.name }}

  ${{ if ne(parameters.cancelTimeoutInMinutes, '') }}:
    cancelTimeoutInMinutes: ${{ parameters.cancelTimeoutInMinutes }}

  ${{ if ne(parameters.condition, '') }}:
    condition: ${{ parameters.condition }}

  ${{ if ne(parameters.container, '') }}:
    container: ${{ parameters.container }}

  ${{ if ne(parameters.continueOnError, '') }}:
    continueOnError: ${{ parameters.continueOnError }}

  ${{ if ne(parameters.dependsOn, '') }}:
    dependsOn: ${{ parameters.dependsOn }}

  ${{ if ne(parameters.displayName, '') }}:
    displayName: ${{ parameters.displayName }}

  ${{ if ne(parameters.pool, '') }}:
    pool: ${{ parameters.pool }}

  ${{ if ne(parameters.strategy, '') }}:
    strategy: ${{ parameters.strategy }}

  ${{ if ne(parameters.timeoutInMinutes, '') }}:
    timeoutInMinutes: ${{ parameters.timeoutInMinutes }}

  variables:
  - ${{ each variable in parameters.variables }}:
    # handle name-value variable syntax
    # example:
    # - name: [key]
    #   value: [value]
    - ${{ if ne(variable.name, '') }}:
      - name: ${{ variable.name }}
        value: ${{ variable.value }}
    
    # handle variable groups
    - ${{ if ne(variable.group, '') }}:
      - group: ${{ variable.group }}

    # handle key-value variable syntax.
    # example:
    # - [key]: [value]
    - ${{ if and(eq(variable.name, ''), eq(variable.group, '')) }}:
      - ${{ each pair in variable }}:
        - name: ${{ pair.key }}
          value: ${{ pair.value }}

<<<<<<< HEAD
=======
  # DotNet-HelixApi-Access provides 'HelixApiAccessToken' for internal builds
  - ${{ if and(eq(parameters.enableTelemetry, 'true'), eq(parameters.runAsPublic, 'false'), ne(variables['System.TeamProject'], 'public'), notin(variables['Build.Reason'], 'PullRequest')) }}:
    - group: DotNet-HelixApi-Access

>>>>>>> 1a7b4785
  ${{ if ne(parameters.workspace, '') }}:
    workspace: ${{ parameters.workspace }}

  steps:
  - ${{ if eq(parameters.enableTelemetry, 'true') }}:
    # Telemetry tasks are built from https://github.com/dotnet/arcade-extensions
    - task: sendStartTelemetry@0
      displayName: 'Send Helix Start Telemetry'
      inputs:
        helixRepo: ${{ parameters.helixRepo }}
        buildConfig: $(_BuildConfig)
        runAsPublic: ${{ parameters.runAsPublic }}
      continueOnError: ${{ parameters.continueOnError }}
      condition: always()

  - ${{ if eq(parameters.enableMicrobuild, 'true') }}:
    - ${{ if and(eq(parameters.runAsPublic, 'false'), ne(variables['System.TeamProject'], 'public'), notin(variables['Build.Reason'], 'PullRequest')) }}:
      - task: MicroBuildSigningPlugin@2
        displayName: Install MicroBuild plugin
        inputs:
          signType: $(_SignType)
          zipSources: false
          feedSource: https://dnceng.pkgs.visualstudio.com/_packaging/MicroBuildToolset/nuget/v3/index.json
        env:
          TeamName: $(_TeamName)
        continueOnError: ${{ parameters.continueOnError }}
        condition: and(succeeded(), in(variables['_SignType'], 'real', 'test'), eq(variables['Agent.Os'], 'Windows_NT'))

  - ${{ each step in parameters.steps }}:
    - ${{ step }}

  - ${{ if eq(parameters.enableMicrobuild, 'true') }}:
    - ${{ if and(eq(parameters.runAsPublic, 'false'), ne(variables['System.TeamProject'], 'public'), notin(variables['Build.Reason'], 'PullRequest')) }}:
      - task: MicroBuildCleanup@1
        displayName: Execute Microbuild cleanup tasks  
        condition: and(always(), in(variables['_SignType'], 'real', 'test'), eq(variables['Agent.Os'], 'Windows_NT'))
        continueOnError: ${{ parameters.continueOnError }}
        env:
          TeamName: $(_TeamName)

  - ${{ if eq(parameters.enableTelemetry, 'true') }}:
    # Telemetry tasks are built from https://github.com/dotnet/arcade-extensions
    - task: sendEndTelemetry@0
      displayName: 'Send Helix End Telemetry'
      continueOnError: ${{ parameters.continueOnError }}
      condition: always()

  - ${{ if eq(parameters.enablePublishBuildArtifacts, 'true') }}:
    - task: PublishBuildArtifacts@1
      displayName: Publish Logs
      inputs:
        PathtoPublish: '$(Build.SourcesDirectory)/artifacts/log/$(_BuildConfig)'
        PublishLocation: Container
        ArtifactName: $(Agent.Os)_$(Agent.JobName)
      continueOnError: true
      condition: always()

  - ${{ if eq(parameters.enablePublishTestResults, 'true') }}:
    - task: PublishTestResults@2
      displayName: Publish Test Results
      inputs:
        testResultsFormat: 'xUnit'
        testResultsFiles: '*.xml' 
        searchFolder: '$(Build.SourcesDirectory)/artifacts/TestResults/$(_BuildConfig)'
      continueOnError: true
      condition: always()
    
  - ${{ if and(eq(parameters.enablePublishBuildAssets, true), eq(parameters.runAsPublic, 'false'), ne(variables['System.TeamProject'], 'public'), notin(variables['Build.Reason'], 'PullRequest')) }}:
    - task: CopyFiles@2
      displayName: Gather Asset Manifests
      inputs:
        SourceFolder: '$(Build.SourcesDirectory)/artifacts/log/$(_BuildConfig)/AssetManifest'
        TargetFolder: '$(Build.StagingDirectory)/AssetManifests'
      continueOnError: ${{ parameters.continueOnError }}
      condition: and(succeeded(), eq(variables['_DotNetPublishToBlobFeed'], 'true'))
    - task: PublishBuildArtifacts@1
      displayName: Push Asset Manifests
      inputs:
        PathtoPublish: '$(Build.StagingDirectory)/AssetManifests'
        PublishLocation: Container
        ArtifactName: AssetManifests
      continueOnError: ${{ parameters.continueOnError }}
      condition: and(succeeded(), eq(variables['_DotNetPublishToBlobFeed'], 'true'))<|MERGE_RESOLUTION|>--- conflicted
+++ resolved
@@ -108,13 +108,10 @@
         - name: ${{ pair.key }}
           value: ${{ pair.value }}
 
-<<<<<<< HEAD
-=======
   # DotNet-HelixApi-Access provides 'HelixApiAccessToken' for internal builds
   - ${{ if and(eq(parameters.enableTelemetry, 'true'), eq(parameters.runAsPublic, 'false'), ne(variables['System.TeamProject'], 'public'), notin(variables['Build.Reason'], 'PullRequest')) }}:
     - group: DotNet-HelixApi-Access
 
->>>>>>> 1a7b4785
   ${{ if ne(parameters.workspace, '') }}:
     workspace: ${{ parameters.workspace }}
 
