<?xml version="1.0" encoding="utf-8"?>
<Dependencies>
  <ProductDependencies>
<<<<<<< HEAD
    <Dependency Name="Microsoft.AspNetCore.Analyzers" Version="5.0.0-preview.7.20305.1">
      <Uri>https://github.com/dotnet/aspnetcore</Uri>
      <Sha>8e4dadc0dd69b462bd0e562863f8414aceb1dca1</Sha>
    </Dependency>
    <Dependency Name="Microsoft.AspNetCore.Components.Analyzers" Version="5.0.0-preview.7.20305.1">
      <Uri>https://github.com/dotnet/aspnetcore</Uri>
      <Sha>8e4dadc0dd69b462bd0e562863f8414aceb1dca1</Sha>
    </Dependency>
    <Dependency Name="Microsoft.AspNetCore.Mvc.Analyzers" Version="5.0.0-preview.7.20305.1">
      <Uri>https://github.com/dotnet/aspnetcore</Uri>
      <Sha>8e4dadc0dd69b462bd0e562863f8414aceb1dca1</Sha>
    </Dependency>
    <Dependency Name="Microsoft.AspNetCore.Mvc.Api.Analyzers" Version="5.0.0-preview.7.20305.1">
      <Uri>https://github.com/dotnet/aspnetcore</Uri>
      <Sha>8e4dadc0dd69b462bd0e562863f8414aceb1dca1</Sha>
=======
    <Dependency Name="Microsoft.AspNetCore.Analyzers" Version="5.0.0-preview.6.20305.3">
      <Uri>https://github.com/dotnet/aspnetcore</Uri>
      <Sha>940241aa5772310ad416c9a37e1a3b8667aa34fa</Sha>
    </Dependency>
    <Dependency Name="Microsoft.AspNetCore.Components.Analyzers" Version="5.0.0-preview.6.20305.3">
      <Uri>https://github.com/dotnet/aspnetcore</Uri>
      <Sha>940241aa5772310ad416c9a37e1a3b8667aa34fa</Sha>
    </Dependency>
    <Dependency Name="Microsoft.AspNetCore.Mvc.Analyzers" Version="5.0.0-preview.6.20305.3">
      <Uri>https://github.com/dotnet/aspnetcore</Uri>
      <Sha>940241aa5772310ad416c9a37e1a3b8667aa34fa</Sha>
    </Dependency>
    <Dependency Name="Microsoft.AspNetCore.Mvc.Api.Analyzers" Version="5.0.0-preview.6.20305.3">
      <Uri>https://github.com/dotnet/aspnetcore</Uri>
      <Sha>940241aa5772310ad416c9a37e1a3b8667aa34fa</Sha>
>>>>>>> d5774634
    </Dependency>
    <Dependency Name="Microsoft.Web.Xdt" Version="3.0.0" Pinned="true">
      <Uri>https://github.com/aspnet/xdt</Uri>
      <Sha>c01a538851a8ab1a1fbeb2e6243f391fff7587b4</Sha>
    </Dependency>
  </ProductDependencies>
  <ToolsetDependencies>
    <Dependency Name="Microsoft.DotNet.Arcade.Sdk" Version="5.0.0-beta.20280.1">
      <Uri>https://github.com/dotnet/arcade</Uri>
      <Sha>fef373440d604c428950236fbc2b99ce0df368a9</Sha>
    </Dependency>
  </ToolsetDependencies>
</Dependencies><|MERGE_RESOLUTION|>--- conflicted
+++ resolved
@@ -1,7 +1,6 @@
 <?xml version="1.0" encoding="utf-8"?>
 <Dependencies>
   <ProductDependencies>
-<<<<<<< HEAD
     <Dependency Name="Microsoft.AspNetCore.Analyzers" Version="5.0.0-preview.7.20305.1">
       <Uri>https://github.com/dotnet/aspnetcore</Uri>
       <Sha>8e4dadc0dd69b462bd0e562863f8414aceb1dca1</Sha>
@@ -17,23 +16,6 @@
     <Dependency Name="Microsoft.AspNetCore.Mvc.Api.Analyzers" Version="5.0.0-preview.7.20305.1">
       <Uri>https://github.com/dotnet/aspnetcore</Uri>
       <Sha>8e4dadc0dd69b462bd0e562863f8414aceb1dca1</Sha>
-=======
-    <Dependency Name="Microsoft.AspNetCore.Analyzers" Version="5.0.0-preview.6.20305.3">
-      <Uri>https://github.com/dotnet/aspnetcore</Uri>
-      <Sha>940241aa5772310ad416c9a37e1a3b8667aa34fa</Sha>
-    </Dependency>
-    <Dependency Name="Microsoft.AspNetCore.Components.Analyzers" Version="5.0.0-preview.6.20305.3">
-      <Uri>https://github.com/dotnet/aspnetcore</Uri>
-      <Sha>940241aa5772310ad416c9a37e1a3b8667aa34fa</Sha>
-    </Dependency>
-    <Dependency Name="Microsoft.AspNetCore.Mvc.Analyzers" Version="5.0.0-preview.6.20305.3">
-      <Uri>https://github.com/dotnet/aspnetcore</Uri>
-      <Sha>940241aa5772310ad416c9a37e1a3b8667aa34fa</Sha>
-    </Dependency>
-    <Dependency Name="Microsoft.AspNetCore.Mvc.Api.Analyzers" Version="5.0.0-preview.6.20305.3">
-      <Uri>https://github.com/dotnet/aspnetcore</Uri>
-      <Sha>940241aa5772310ad416c9a37e1a3b8667aa34fa</Sha>
->>>>>>> d5774634
     </Dependency>
     <Dependency Name="Microsoft.Web.Xdt" Version="3.0.0" Pinned="true">
       <Uri>https://github.com/aspnet/xdt</Uri>
