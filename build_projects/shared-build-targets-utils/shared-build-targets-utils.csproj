--- conflicted
+++ resolved
@@ -13,35 +13,6 @@
   </ItemGroup>
 
   <ItemGroup>
-<<<<<<< HEAD
-    <PackageReference Include="NETStandard.Library">
-      <Version>1.6.0</Version>
-    </PackageReference>
-    <PackageReference Include="Microsoft.CSharp">
-      <Version>4.0.1</Version>
-    </PackageReference>
-    <PackageReference Include="System.Dynamic.Runtime">
-      <Version>4.0.11</Version>
-    </PackageReference>
-    <PackageReference Include="System.Reflection.Metadata">
-      <Version>1.4.1-beta-24410-02</Version>
-    </PackageReference>
-    <PackageReference Include="System.Runtime.Serialization.Primitives">
-      <Version>4.1.1</Version>
-    </PackageReference>
-    <PackageReference Include="System.Threading.Thread">
-      <Version>4.0.0</Version>
-    </PackageReference>
-    <PackageReference Include="System.Xml.XmlSerializer">
-      <Version>4.0.11</Version>
-    </PackageReference>
-    <PackageReference Include="WindowsAzure.Storage">
-      <Version>7.2.1</Version>
-    </PackageReference>
-    <PackageReference Include="Microsoft.DotNet.PlatformAbstractions">
-      <Version>$(PlatformAbstractionsVersion)</Version>
-    </PackageReference>
-=======
     <PackageReference Include="NETStandard.Library" Version="1.6.0" />
     <PackageReference Include="Microsoft.CSharp" Version="4.0.1" />
     <PackageReference Include="System.Dynamic.Runtime" Version="4.0.11" />
@@ -51,7 +22,6 @@
     <PackageReference Include="System.Xml.XmlSerializer" Version="4.0.11" />
     <PackageReference Include="WindowsAzure.Storage" Version="7.2.1" />
     <PackageReference Include="Microsoft.DotNet.PlatformAbstractions" Version="1.0.1-beta-000933" />
->>>>>>> cc80822c
   </ItemGroup>
 
 </Project>