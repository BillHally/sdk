<Project ToolsVersion="14.0">
  <PropertyGroup>
<<<<<<< HEAD
    <SdkBrandName>Microsoft .NET Core SDK - 2.1.100</SdkBrandName>
=======
    <SdkBrandName>Microsoft .NET Core SDK - 2.1.5</SdkBrandName>
>>>>>>> 2f46bd7e
    <MSBuildExtensionsBrandName>.NET Standard Support for Visual Studio 2015</MSBuildExtensionsBrandName>
    <SharedFrameworkBrandName>Microsoft .NET Core Runtime - 2.0.6</SharedFrameworkBrandName>
    <SharedHostBrandName>Microsoft .NET Core Host - 2.0.1</SharedHostBrandName>
    <HostFxrBrandName>Microsoft .NET Core Host FX Resolver - 2.0.0</HostFxrBrandName>

    <SharedFrameworkName>Microsoft.NETCore.App</SharedFrameworkName>
    <SharedFrameworkNugetName>$(SharedFrameworkName)</SharedFrameworkNugetName>

    <ProductMonikerRid Condition=" '$(Rid)' == 'ubuntu.16.04-x64' OR
                                   '$(Rid)' == 'ubuntu.16.10-x64' OR
                                   '$(Rid)' == 'fedora.24-x64' OR
                                   '$(Rid)' == 'opensuse.42.1-x64' ">$(Rid)</ProductMonikerRid>
    <ProductMonikerRid Condition=" '$(ProductMonikerRid)' == '' ">$(OSName)-$(Architecture)</ProductMonikerRid>
    <HostMonikerRid Condition=" '$(HostRid)' == 'ubuntu.16.04-x64' OR
        '$(HostRid)' == 'ubuntu.16.10-x64' OR
        '$(HostRid)' == 'fedora.24-x64' OR
        '$(HostRid)' == 'opensuse.42.1-x64' ">$(HostRid)</HostMonikerRid>
    <HostMonikerRid Condition=" '$(HostMonikerRid)' == '' ">$(HostOSName)-$(Architecture)</HostMonikerRid>

    <ArtifactNameSdk>dotnet-sdk-internal</ArtifactNameSdk>
    <ArtifactNameSdkSymbols>dotnet-sdk-symbols</ArtifactNameSdkSymbols>
    <ArtifactNameCombinedHostHostFxrFrameworkSdk>dotnet-sdk</ArtifactNameCombinedHostHostFxrFrameworkSdk>
    <ArtifactNameSdkLanguagePack>$(ArtifactNameCombinedHostHostFxrFrameworkSdk)-langpack</ArtifactNameSdkLanguagePack>

    <ArtifactNameWithVersionSdk>$(ArtifactNameSdk)-$(SdkVersion)-$(ProductMonikerRid)</ArtifactNameWithVersionSdk>
    <ArtifactNameWithVersionMSBuildExtensions>dotnet-standard-support-vs2015-$(SdkVersion)-$(ProductMonikerRid)</ArtifactNameWithVersionMSBuildExtensions>

    <ArtifactNameWithVersionSdkSymbols>$(ArtifactNameSdkSymbols)-$(SdkVersion)-$(ProductMonikerRid)</ArtifactNameWithVersionSdkSymbols>
    <ArtifactNameWithVersionCombinedHostHostFxrFrameworkSdk>$(ArtifactNameCombinedHostHostFxrFrameworkSdk)-$(SdkVersion)-$(ProductMonikerRid)</ArtifactNameWithVersionCombinedHostHostFxrFrameworkSdk>
    <ArtifactNameWithVersionSdkLanguagePack>$(ArtifactNameSdkLanguagePack)-$(SdkVersion)-$(ProductMonikerRid)</ArtifactNameWithVersionSdkLanguagePack>
    <DistroSpecificArtifactNameWithVersionCombinedHostHostFxrFrameworkSdk>$(ArtifactNameCombinedHostHostFxrFrameworkSdk)-$(SdkVersion)-$(HostMonikerRid)</DistroSpecificArtifactNameWithVersionCombinedHostHostFxrFrameworkSdk>
  </PropertyGroup>
</Project><|MERGE_RESOLUTION|>--- conflicted
+++ resolved
@@ -1,10 +1,6 @@
 <Project ToolsVersion="14.0">
   <PropertyGroup>
-<<<<<<< HEAD
     <SdkBrandName>Microsoft .NET Core SDK - 2.1.100</SdkBrandName>
-=======
-    <SdkBrandName>Microsoft .NET Core SDK - 2.1.5</SdkBrandName>
->>>>>>> 2f46bd7e
     <MSBuildExtensionsBrandName>.NET Standard Support for Visual Studio 2015</MSBuildExtensionsBrandName>
     <SharedFrameworkBrandName>Microsoft .NET Core Runtime - 2.0.6</SharedFrameworkBrandName>
     <SharedHostBrandName>Microsoft .NET Core Host - 2.0.1</SharedHostBrandName>
